# #START_LICENSE###########################################################
#
# Copyright (C) 2009 by Jaime Huerta Cepas. All rights reserved.
# email: jhcepas@gmail.com
#
# This file is part of the Environment for Tree Exploration program (ETE).
# http://ete.cgenomics.org
#
# ETE is free software: you can redistribute it and/or modify it
# under the terms of the GNU General Public License as published by
# the Free Software Foundation, either version 3 of the License, or
# (at your option) any later version.
#
# ETE is distributed in the hope that it will be useful,
# but WITHOUT ANY WARRANTY; without even the implied warranty of
# MERCHANTABILITY or FITNESS FOR A PARTICULAR PURPOSE.  See the
# GNU General Public License for more details.
#
# You should have received a copy of the GNU General Public License
# along with ETE.  If not, see <http://www.gnu.org/licenses/>.
#
# #END_LICENSE#############################################################
"""
this module defines the PhyloNode dataytype to manage phylogenetic
tree. It inheritates the coretype TreeNode and add some speciall
features to the the node instances.
"""
import os
from sys import stderr

from ete_dev import PhyloNode, PhyloTree
from ete_dev.codeml.codemlparser import parse_paml, get_sites
<<<<<<< HEAD
from ete_dev.codeml.control import controlGenerator
=======
from ete_dev.codeml.model import Model, AVAIL
>>>>>>> e75674b6
from ete_dev.codeml.utils import mkdir_p, translate, colorize_rst, label_tree
from ete_dev.parser.newick import write_newick

__all__ = ["CodemlNode", "CodemlTree"]

def _parse_species(name):
    '''
    just to return specie name from fasta description
    '''
    return name[:3]

class CodemlNode(PhyloNode):
    """ Re-implementation of the standart TreeNode instance. It adds
    attributes and methods to work with phylogentic trees. """

    def __init__(self, newick=None, alignment=None, alg_format="fasta", \
                 sp_naming_function=_parse_species, rst=None):
        '''
        freebranch: path to find codeml output of freebranch model.
        '''
        # _update names?
        self._name = "NoName"
        self._species = "Unknown"
        self._speciesFunction = None
        self._dic = {}
        self.up_faces = []
        self.down_faces = []
        self.workdir = '/tmp/ete2-codeml/'
        self.codemlpath = 'codeml'
        # Caution! native __init__ has to be called after setting
        # _speciesFunction to None!!
        PhyloNode.__init__(self, newick=newick)

        # This will be only executed after reading the whole tree,
        # because the argument 'alignment' is not passed to the
        # PhyloNode constructor during parsing
        if alignment:
            self.link_to_alignment(alignment, alg_format)
        if newick:
            self.set_species_naming_function(sp_naming_function)
            label_tree(self)
        self.mark_tree([])

    def link_to_alignment(self, alignment, alg_format="fasta", nucleotides=True, ndata=1):
        '''
        same function as for phyloTree, but translate sequences if nucleotides
        '''
        super(CodemlTree, self).link_to_alignment(alignment, alg_format="fasta")
        for leaf in self.iter_leaves():
            leaf.nt_sequence = str(leaf.sequence)
            if nucleotides:
                leaf.sequence = translate(leaf.nt_sequence)

    def show(self, layout=None, \
             image_properties=None, up_faces=[], down_faces=[]):
        '''
        call super show adding up and down faces
        '''
        super(CodemlTree, self).show(layout=layout, up_faces=self.up_faces, \
                                     down_faces=self.down_faces)

    def render(self, filename, layout=None, w=None, h=None, \
               img_properties=None, header=None):
        '''
        call super show adding up and down faces
        '''
        super(CodemlTree, self).render(filename, layout=layout, \
                                       up_faces=self.up_faces, \
                                       down_faces = self.down_faces, w=w, h=h)

    def run_paml(self, model, ctrl_string='', rst='rst', \
                 keep=True, paml=False, **kwargs):
        ''' To compute evolutionnary models with paml '''

        from subprocess import Popen, PIPE
        fullpath = os.path.join(self.workdir, model)
        os.system("mkdir -p %s" %fullpath)
        model = Model(model, **kwargs)
        # write tree file
        self.write (outfile=fullpath+'/tree', \
                    format = (10 if model.allow_mark else 9))
        # write algn file
        self._write_ali(fullpath, paml)
        ## MODEL MODEL MDE
        if ctrl_string == '':
            ctrl_string = model.get_ctrl_string(fullpath+'/tmp.ctl')
        else:
            open(fullpath+'/tmp.ctl', 'w').write (ctrl_string)
        
        hlddir = os.getcwd()
        os.chdir(fullpath)
        proc = Popen([self.codemlpath, 'tmp.ctl'], stdout=PIPE)
        run, err = proc.communicate()
        if err is not None:
            print >> stderr, err + \
                  "ERROR: codeml not found!!!\n" + \
                  "       define your variable CodemlTree.codemlpath"
            return 1
        os.chdir(hlddir)
        if keep:
            self._dic[model.name + '_run'] = run
            self.link_to_evol_model(os.path.join(fullpath,'out'), model, rst=rst)

    run_paml.__doc__ += '''
    to run paml, needs tree linked to alignment.
    model name needs to start by one of:
    
%s
        
    e.g.: b_free_lala.vs.lele, will launch one free branch model, and store 
    it in "WORK_DIR/b_free_lala.vs.lele" directory
    
    WARNING: this functionality needs to create a working directory in "rep"
    WARNING: you need to have codeml in your path
    TODO: add feature lnL to nodes for branch tests. e.g.: "n.add_features"
    TODO: add possibility to avoid local minima of lnL by rerunning with other
    starting values of omega, alpha etc...
    ''' % '\n'.join (map (lambda x: \
        '           * %-9s model of %-18s at  %-12s level.' % \
        ('"%s"' % (x), AVAIL[x]['evol'], AVAIL[x]['typ']), \
        sorted (sorted (AVAIL.keys()), cmp=lambda x, y : \
        cmp(AVAIL[x]['typ'], AVAIL[y]['typ']), reverse=True)))

    def _write_ali(self, fullpath, paml=False):
        '''
        just to write alignment
        '''
        if not paml:
            seqs = []
            nams = []
            try:
                for leaf in self.iter_leaves():
                    nams.append(leaf.name)
                    seqs.append(leaf.nt_sequence)
            except AttributeError:
                print >> stderr, \
                "ERROR: you first need to link your tree to an alignment.\n" + \
                self.link_to_alignment.func_doc
                return 1
            if float(sum(map(len, seqs)) != len (seqs)* len(seqs[0])):
                print >> stderr, \
                      "ERROR: sequences of different length"
                exit()
            if len (self) != len (seqs):
                print >> stderr, \
                      "ERROR: number of sequences different of number of leaves"
                exit()
            algn = open(fullpath+'/algn','w')
            algn.write(' %d %d\n' % (len (seqs), len (seqs[0])))
            for spe in range(len (seqs)):
                algn.write('>%s\n%s\n' % (nams[spe], seqs[spe]))
            algn.close()
        else:
            algn = open(fullpath+'/algn','w')
            for line in open(paml, 'r'):
                algn.write(line)
            algn.close()

    def mark_tree(self, node_ids, **kargs):
        '''
        function to mark branches on tree in order that paml could interpret it.
        takes a "marks" argument that should be a list of #1,#1,#2
        e.g.: t=Tree.mark_tree([2,3], marks=["#1","#2"])
        '''
        from re import match
        if kargs.has_key('marks'):
            marks = list(kargs['marks'])
        else:
            marks = ['#1']*len (node_ids)
        for node in self.iter_descendants():
            if node.idname in node_ids:
                if ('.' in marks[node_ids.index(node.idname)] or \
                       match ('#[0-9][0-9]*', \
                              marks[node_ids.index(node.idname)])==None)\
                              and not kargs.has_key('silent'):
                    print >> stderr, \
                          'WARNING: marks should be "#" sign directly '+\
                    'followed by integer\n' + self.mark_tree.func_doc
                node.add_feature('mark', ' '+marks[node_ids.index(node.idname)])
            elif not 'mark' in node.features:
                node.add_feature('mark', '')

    def get_descendant_by_idname(self, idname):
        '''
        returns node list corresponding to a given idname
        #TODO: perhaps put this in core :P
        '''
        return filter(lambda x: x.idname == idname, self.iter_descendants())

    def link_to_evol_model(self, path, model, rst='rst', ndata=1):
        '''
        link CodemlTree to evolutionary model
          * free-branch model ('fb') will append evol values to tree
          * Site models (M0, M1, M2, M7, M8) will give evol values by site
            and likelihood
        rst parameter stands for the path were is your rst file, in case it
        is not "conventional"... if rst=None, skip parsing it.
        '''
        if type (model) == str :
            model = Model (model)
        if not os.path.isfile(path):
            print >> stderr, "ERROR: not a file: "+path
            print self._dic[model.name+'_run']
            return 1
        self._dic[model.name] = \
                         parse_paml(path, model, rst=rst, \
                                    codon_freq=\
                                    not (hasattr (self, '_codon_freq')))
        if not hasattr (self, '_codon_freq'):
            self._codon_freq = self._dic[model.name]['codonFreq']
            self._kappa      = self._dic[model.name]['kappa']
            del (self._dic[model.name]['codonFreq'])
            del (self._dic[model.name]['kappa'])
        if model.name == 'fb':
            self._getfreebranch()
        elif self._dic[model.name].has_key('rst'):
            self._dic[model.name+'_sites'] = \
                                           get_sites (\
                self._dic[model.name]['rst'], ndata=ndata)

    def add_histface(self, mdl, down=True, lines=[1.0], header='', \
                     col_lines=['grey'], typ='hist',col=None, extras=['']):
        '''
        To add histogram face for a given site mdl (M1, M2, M7, M8)
        can choose to put it up or down the tree.
        2 types are available:
           * hist: to draw histogram.
           * line: to draw plot.
        You can define color scheme by passing a diccionary, default is:
            col = {'NS' : 'grey',
                   'RX' : 'green',
                   'RX+': 'green',
                   'CN' : 'cyan',
                   'CN+': 'blue',
                   'PS' : 'orange',
                   'PS+': 'red'}
        '''
        if typ   == 'hist':
            from HistFace import HistFace as face
        elif typ == 'line':
            from HistFace import LineFaceBG as face
        elif typ == 'error':
            from HistFace import ErrorLineFace as face
        elif typ == 'protamine':
            from HistFace import ErrorLineProtamineFace as face
        if self._dic[mdl + '_sites'] == None:
            print >> stderr, \
                  "WARNING: model %s not computed." % (mdl)
            return None
        if header == '':
            header = 'Omega value for sites under %s model' % (mdl)
        ldic = self._dic[mdl + '_sites']
        hist = face(values = ldic['w.' + mdl], \
                    lines = lines, col_lines=col_lines, \
                    colors=colorize_rst(ldic['pv.'+mdl], \
                                        mdl, ldic['class.'+mdl], col=col), \
                    header=header, errors=ldic['se.'+mdl], extras=extras)
        hist.aligned = True
        if down:
            self.down_faces = [hist]
        else:
            self.up_faces   = [hist]

    def write(self, features=None, outfile=None, format=10):
        """ Returns the newick-PAML representation of this node
        topology. Several arguments control the way in which extra
        data is shown for every node:

        features: a list of feature names that want to be shown
        (when available) for every node.

        'format' defines the newick standard used to encode the
        tree. See tutorial for details.

        Example:
             t.get_newick(["species","name"], format=1)
        """
        from re import sub
        if int (format)==10:
            nwk = sub('\[&&NHX:mark=([ #0-9.]*)\]', r'\1', \
                      write_newick(self, features=['mark'],format=9))
        else:
            nwk = write_newick(self, features=features,format=format)
        if outfile is not None:
            open(outfile, "w").write(nwk)
            return nwk
        else:
            return nwk

    def get_most_likely(self, altn, null):
        '''
        Returns pvalue of LRT between alternative model and null model.
        
        usual comparison are:
         * altern vs null
         -------------------
         * M2     vs M1     -> PS on sites
         * M8     vs M7     -> PS on sites
         * M8     vs M8a    -> RX on sites?? think so....
         * bsA    vs bsA1   -> PS on sites on specific branch
         * bsA    vs M1     -> RX on sites on specific branch
         * bsC    vs M1     -> different omegas on clades branches sites
         * bsD    vs M3     -> different omegas on clades branches sites
         * b_free vs b_neut -> PS on branch
         * b_neut vs M0     -> RX on branch?? not sure :P
        '''
        try:
            if self._dic[altn].has_key('lnL') and self._dic[null].has_key('lnL'):
                from scipy.stats import chisqprob
                return chisqprob(2*(float(self._dic[altn]['lnL']) - \
                                    float(self._dic[null]['lnL'])),\
                                 df=(int (self._dic[altn]['np'])-\
                                     int(self._dic[null]['np'])))
            else:
                return 1
        except KeyError:
            print >> stderr, \
                  "at least one of %s or %s, was not calculated\n"\
                  % (altn, null)
            exit(self.get_most_likely.func_doc)

    def _getfreebranch(self):
        '''
        to convert tree strings of paml into tree strings readable
        by ETE2_codeml.
        returns same dic with CodemlTree.
        #TODO: be abble to undestand how codeml put ids to tree nodes
        '''
        for evol in ['bL', 'dN', 'dS', 'w']:
            if not self._dic['fb'].has_key(evol):
                print >> stderr, \
                      "Warning: this file do not cotain info about " \
                      + evol + " parameter"
                continue
            if not self._dic['fb'][evol].startswith('('):
                print >> stderr, \
                      "Warning: problem with tree string for "\
                      + evol +" parameter"
                continue
            tdic = self._dic['fb'][evol]
            if evol == 'bL':
                tree = PhyloTree(tdic)
                label_tree(tree)
                if not tree.write(format=9) == self.write(format=10):
                    print >> stderr, \
                          "ERROR: CodemlTree and tree used in "+\
                          "codeml do not match"
                    print tree.write(), self.write()
                    break
                self.get_tree_root().dist = 0
                evol = 'dist'
            tree = PhyloTree(tdic)
            label_tree(tree)
            for node in self.iter_descendants():
                for node2 in tree.iter_descendants():
                    if node2.idname == node.idname:
                        node.add_feature(evol, node2.dist)

# cosmetic alias
CodemlTree = CodemlNode

<|MERGE_RESOLUTION|>--- conflicted
+++ resolved
@@ -30,12 +30,8 @@
 
 from ete_dev import PhyloNode, PhyloTree
 from ete_dev.codeml.codemlparser import parse_paml, get_sites
-<<<<<<< HEAD
-from ete_dev.codeml.control import controlGenerator
-=======
 from ete_dev.codeml.model import Model, AVAIL
->>>>>>> e75674b6
-from ete_dev.codeml.utils import mkdir_p, translate, colorize_rst, label_tree
+from ete_dev.codeml.utils import translate, colorize_rst, label_tree
 from ete_dev.parser.newick import write_newick
 
 __all__ = ["CodemlNode", "CodemlTree"]
@@ -241,7 +237,7 @@
             return 1
         self._dic[model.name] = \
                          parse_paml(path, model, rst=rst, \
-                                    codon_freq=\
+                                    ndata=ndata, codon_freq=\
                                     not (hasattr (self, '_codon_freq')))
         if not hasattr (self, '_codon_freq'):
             self._codon_freq = self._dic[model.name]['codonFreq']
