# #START_LICENSE###########################################################
#
# Copyright (C) 2009 by Jaime Huerta Cepas. All rights reserved.
# email: jhcepas@gmail.com
#
# This file is part of the Environment for Tree Exploration program (ETE).
# http://ete.cgenomics.org
#
# ETE is free software: you can redistribute it and/or modify it
# under the terms of the GNU General Public License as published by
# the Free Software Foundation, either version 3 of the License, or
# (at your option) any later version.
#
# ETE is distributed in the hope that it will be useful,
# but WITHOUT ANY WARRANTY; without even the implied warranty of
# MERCHANTABILITY or FITNESS FOR A PARTICULAR PURPOSE.  See the
# GNU General Public License for more details.
#
# You should have received a copy of the GNU General Public License
# along with ETE.  If not, see <http://www.gnu.org/licenses/>.
#
# #END_LICENSE#############################################################
import copy
from evolevents import EvolEvent

def get_reconciled_tree(node, sptree, events):
    """ Returns the recoliation gene tree with a provided species
    topology """

    if len(node.children)==2:
        # First visit childs
        morphed_childs =[]
        for ch in node.children:
            mc, ev = get_reconciled_tree(ch, sptree, events)
            morphed_childs.append(mc)

        # morphed childs are the reconciled children. I trust its
        # topology. Remember tree is visited on recursive post-order
        sp_child_0 = morphed_childs[0].get_species()
        sp_child_1 = morphed_childs[1].get_species()
        all_species =  sp_child_1 | sp_child_0

        # If childs represents a duplication (duplicated species)
        # Check that both are reconciliated to the same species
        if len(sp_child_0 & sp_child_1)>0:
            newnode = copy.deepcopy(node)
            newnode.up = None
            newnode.children = []
            template = _get_expected_topology(sptree, all_species)
            # replaces child0 partition on the template
            newmorphed0, matchnode = _replace_on_template(template, morphed_childs[0])
            # replaces child1 partition on the template
            newmorphed1, matchnode = _replace_on_template(template, morphed_childs[1])
            newnode.add_child(newmorphed0)
            newnode.add_child(newmorphed1)
            newnode.add_feature("evoltype","D")
            node.add_feature("evoltype","D")
            e = EvolEvent()
            e.etype = "D"
            e.inparalogs = node.children[0].get_leaf_names()
            e.outparalogs = node.children[1].get_leaf_names()
            e.in_seqs  = node.children[0].get_leaf_names()
            e.out_seqs = node.children[1].get_leaf_names()
            events.append(e)
            return newnode, events

        # Otherwise, we need to reconciliate species at both sides
        # into a single partition.
        else:
            # gets the topology expected by the observed species
            template = _get_expected_topology(sptree, all_species)
            # replaces child0 partition on the template
            template, matchnode = _replace_on_template(template, morphed_childs[0] )
            # replaces child1 partition on the template
            template, matchnode = _replace_on_template(template, morphed_childs[1])
            template.add_feature("evoltype","S")
            node.add_feature("evoltype","S")
            e = EvolEvent()
            e.etype = "S"
            e.inparalogs = node.children[0].get_leaf_names()
            e.orthologs = node.children[1].get_leaf_names()
            e.in_seqs  = node.children[0].get_leaf_names()
            e.out_seqs = node.children[1].get_leaf_names()
            events.append(e)
            return template, events
    elif len(node.children)==0:
        return copy.deepcopy(node), events
    else:
        raise ValueError, "Algorithm can only work with binary trees."

def _replace_on_template(orig_template, node):
    template = copy.deepcopy(orig_template)
    # detects partition within topo that matchs child1 species
    nodespcs = node.get_species()
    spseed = list(nodespcs)[0]  # any sp name woulbe ok
    # Set an start point
    subtopo = template.search_nodes(children=[], name=spseed)[0]
    # While subtopo does not cover all child species
    while len(nodespcs - set(subtopo.get_leaf_names() ) )>0:
        subtopo= subtopo.up
    # Puts original partition on the expected topology template
    nodecp = copy.deepcopy(node)
    if subtopo.up is None:
        return nodecp, nodecp
    else:
        parent = subtopo.up
        parent.remove_child(subtopo)
        parent.add_child(nodecp)
        return template, nodecp

def _get_expected_topology(t, species):
    missing_sp = set(species) - set(t.get_leaf_names())
    if missing_sp:
<<<<<<< HEAD
        raise KeyError, \
            "Follwing species are not contained in the species tree: "+ ','.join(missing_sp)
=======
        raise KeyError("* The following species are not contained in the species tree: "+ ','.join(missing_sp) )

>>>>>>> eabfee0b
    node = t.search_nodes(children=[], name=list(species)[0])[0]

    sps = set(species)
    while sps-set(node.get_leaf_names()) != set([]):
        node = node.up
    template = copy.deepcopy(node)
    # make get_species() to work
    #template._speciesFunction = _get_species_on_TOL
    template.set_species_naming_function(_get_species_on_TOL)
    template.detach()
    for n in [template]+template.get_descendants():
        n.add_feature("evoltype","L")
        n.dist = 1
    return template

def _get_species_on_TOL(name):
    return name<|MERGE_RESOLUTION|>--- conflicted
+++ resolved
@@ -111,13 +111,8 @@
 def _get_expected_topology(t, species):
     missing_sp = set(species) - set(t.get_leaf_names())
     if missing_sp:
-<<<<<<< HEAD
-        raise KeyError, \
-            "Follwing species are not contained in the species tree: "+ ','.join(missing_sp)
-=======
         raise KeyError("* The following species are not contained in the species tree: "+ ','.join(missing_sp) )
 
->>>>>>> eabfee0b
     node = t.search_nodes(children=[], name=list(species)[0])[0]
 
     sps = set(species)
