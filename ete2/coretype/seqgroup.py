# #START_LICENSE###########################################################
#
# Copyright (C) 2009 by Jaime Huerta Cepas. All rights reserved.
# email: jhcepas@gmail.com
#
# This file is part of the Environment for Tree Exploration program (ETE).
# http://ete.cgenomics.org
#
# ETE is free software: you can redistribute it and/or modify it
# under the terms of the GNU General Public License as published by
# the Free Software Foundation, either version 3 of the License, or
# (at your option) any later version.
#
# ETE is distributed in the hope that it will be useful,
# but WITHOUT ANY WARRANTY; without even the implied warranty of
# MERCHANTABILITY or FITNESS FOR A PARTICULAR PURPOSE.  See the
# GNU General Public License for more details.
#
# You should have received a copy of the GNU General Public License
# along with ETE.  If not, see <http://www.gnu.org/licenses/>.
#
# #END_LICENSE#############################################################
"""
The 'seqgroup' module provides methods and classes to operate with
Multiple Sequence Files, including Multiple Sequence Alignments.

Currently, Fasta, Phylip sequencial and Phylip interleaved formats are
supported.
"""

from ete_dev.parser.fasta import read_fasta, write_fasta
from ete_dev.parser.phylip import read_phylip, write_phylip

__all__ = ["SeqGroup"]

class SeqGroup(object):
    """
    SeqGroup class can be used to store a set of sequences (aligned
    or not).

    CONSTRUCTOR ARGUMENTS:
    ======================

      * sequences: Path to the file containing the sequences or,
        alternatively, the text string containing the same information.

      * format (optional): the format in which sequences are encoded. Current
        supported formats are: "fasta", "phylip" (phylip sequencial)
        and "iphylip" (phylip interleaved)

    RETURNS:
    ========
     A SeqGroup object to operate with sequencies.

    EXAMPLES:
    =========
     msf = ">seq1\\nAAAAAAAAAAA\\n>seq2\\nTTTTTTTTTTTTT\\n"
     seqs = SeqGroup(msf, format="fasta")
     print seqs.get_seq("seq1")
     """

    def __len__(self):
        return len(self.id2seq)

    def __contains__(self, item):
        return item in self.name2id

    def __str__(self):
        return write_fasta(self)

    def __iter__(self):
        return self.iter_entries()

    def __init__(self, sequences = None , format="fasta"):
        self.parsers = {
            "fasta": [read_fasta, write_fasta, {}],
            "phylip": [read_phylip, write_phylip, {"interleaved":False}],
            "iphylip": [read_phylip, write_phylip, {"interleaved":True}]
            }

        self.id2name = {}
        self.name2id = {}
        self.id2comment= {}
        self.id2seq = {}

        if sequences is not None:
            format = format.lower()
            if format in self.parsers:
                read = self.parsers[format][0]
                args = self.parsers[format][2]
                read(sequences, obj=self, **args)
            else:
<<<<<<< HEAD
                raise "Unsupported format: [%s]" %format
=======
                raise ValueError, "Unsupported format: [%s]" %format
>>>>>>> 074ba433

    def write(self, format="fasta", outfile=None):
        """ Returns the text representation of the sequences in the
        supplied given format (default=FASTA). If "oufile" argument is
        used, the result is written into the given path."""

        format = format.lower()
        if format in self.parsers:
            write = self.parsers[format][1]
            args = self.parsers[format][2]
            return write(self, outfile, **args)
        else:
<<<<<<< HEAD
            raise "Unssupported format: [%s]" %format
=======
            raise ValueError, "Unssupported format: [%s]" %format
>>>>>>> 074ba433

    def iter_entries(self):
        """ Returns an iterator over all sequences in the
        collection. Each item is a tuple with the sequence name,
        sequence, and sequence comments """
        for i, seq in self.id2seq.iteritems():
            yield self.id2name[i], seq,  self.id2comment.get(i, [])

    def get_seq(self, name):
        """ Returns the sequence associated to a given entry name."""
        return self.id2seq[self.name2id[name]]

    def get_entries(self):
        """ Returns the list of entries currently stored."""
        keys = self.id2seq.keys()
        seqs = self.id2seq.values()
        comments = [self.id2comment.get(x, []) for x in  keys]
        names = map(lambda x: self.id2name[x], keys)
        return zip(names, seqs, comments)<|MERGE_RESOLUTION|>--- conflicted
+++ resolved
@@ -28,8 +28,8 @@
 supported.
 """
 
-from ete_dev.parser.fasta import read_fasta, write_fasta
-from ete_dev.parser.phylip import read_phylip, write_phylip
+from ete_test.parser.fasta import read_fasta, write_fasta
+from ete_test.parser.phylip import read_phylip, write_phylip
 
 __all__ = ["SeqGroup"]
 
@@ -90,11 +90,7 @@
                 args = self.parsers[format][2]
                 read(sequences, obj=self, **args)
             else:
-<<<<<<< HEAD
-                raise "Unsupported format: [%s]" %format
-=======
                 raise ValueError, "Unsupported format: [%s]" %format
->>>>>>> 074ba433
 
     def write(self, format="fasta", outfile=None):
         """ Returns the text representation of the sequences in the
@@ -107,11 +103,7 @@
             args = self.parsers[format][2]
             return write(self, outfile, **args)
         else:
-<<<<<<< HEAD
-            raise "Unssupported format: [%s]" %format
-=======
             raise ValueError, "Unssupported format: [%s]" %format
->>>>>>> 074ba433
 
     def iter_entries(self):
         """ Returns an iterator over all sequences in the
