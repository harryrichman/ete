--- conflicted
+++ resolved
@@ -2,11 +2,7 @@
 #
 # Copyright (C) 2009 by Jaime Huerta Cepas. All rights reserved.
 # email: jhcepas@gmail.com
-<<<<<<< HEAD
-#
-=======
-
->>>>>>> 074ba433
+
 # This file is part of the Environment for Tree Exploration program (ETE).
 # http://ete.cgenomics.org
 #
@@ -33,18 +29,12 @@
 import copy
 import string
 import numpy
-<<<<<<< HEAD
-from PyQt4  import QtCore
-from PyQt4  import QtGui
-from PyQt4.QtGui import QPrinter
-=======
 try:
     from PyQt4  import QtCore, QtGui
     from PyQt4.QtGui import QPrinter
 except ImportError:
     import QtCore, QtGui
     from QtGui import QPrinter
->>>>>>> 074ba433
 import layouts
 import _mainwindow, _search_dialog, _show_newick, _open_newick, _about
 
@@ -55,7 +45,7 @@
 except ImportError:
     USE_GL = False
 
-from ete_dev import Tree, PhyloTree, ClusterTree, CodemlTree
+from ete_test import Tree, PhyloTree, ClusterTree, CodemlTree
 
 __all__ = ["show_tree", "render_tree", "TreeImageProperties"]
 
@@ -134,6 +124,7 @@
     scene  = _TreeScene(up_faces=up_faces, down_faces=down_faces)
     mainapp = _MainApp(scene)
 
+
     if not img_properties:
         img_properties = TreeImageProperties()
     scene.initialize_tree_scene(t, style, \
@@ -144,11 +135,7 @@
     _QApp.exec_()
 
 def render_tree(t, imgName, w=None, h=None, style=None, \
-<<<<<<< HEAD
                     img_properties = None, up_faces=[], down_faces=[], header=None):
-=======
-                    img_properties = None, header=None):
->>>>>>> 074ba433
     """ Render tree image into a PNG file."""
     global _QApp
 
@@ -162,11 +149,8 @@
         else:
             style = "basic"
 
-<<<<<<< HEAD
-=======
 
     global _QApp
->>>>>>> 074ba433
     if not _QApp:
         _QApp = QtGui.QApplication(["ETE"])
 
@@ -174,13 +158,8 @@
 
     if not img_properties:
         img_properties = TreeImageProperties()
-<<<<<<< HEAD
-    scene.initialize_tree_scene(t, style,\
-                                    tree_properties=img_properties)
-=======
     scene.initialize_tree_scene(t, style,
                                 tree_properties=img_properties)
->>>>>>> 074ba433
     scene.draw()
     scene.save(imgName, w=w, h=h, header=header)
 
@@ -233,11 +212,7 @@
         QtGui.QMainWindow.__init__(self, *args)
         self.scene = scene
         self.view  = _MainView(scene)
-<<<<<<< HEAD
-        scene.view = self.view 
-=======
         scene.view = self.view
->>>>>>> 074ba433
         _mainwindow.Ui_MainWindow().setupUi(self)
         scene.view = self.view
         self.view.centerOn(0,0)
@@ -257,19 +232,11 @@
     @QtCore.pyqtSignature("")
     def on_actionETE_triggered(self):
         try:
-<<<<<<< HEAD
-            __VERSION__ 
-        except:
-            __VERSION__= "developmnet branch"
-
-            d = QtGui.QDialog()
-=======
             __VERSION__
         except:
             __VERSION__= "developmnet branch"
 
         d = QtGui.QDialog()
->>>>>>> 074ba433
         d._conf = _about.Ui_About()
         d._conf.setupUi(d)
         d._conf.version.setText("Version: %s" %__VERSION__)
@@ -330,11 +297,7 @@
     def on_actionSearchNode_triggered(self):
         ok = self.searchDialog.exec_()
         if ok:
-<<<<<<< HEAD
-            setup = self.searchDialog._conf 
-=======
             setup = self.searchDialog._conf
->>>>>>> 074ba433
             mType = setup.attrType.currentIndex()
             aName = str(setup.attrName.text())
             if mType >= 2 and mType <=6:
@@ -516,10 +479,7 @@
                 self.propdialog._edited_indexes.add( (index.row(), index.column()) )
                 index.model().setData(index,QtCore.QVariant(color.name()))
                 self.propdialog.apply_changes()
-<<<<<<< HEAD
-=======
-
->>>>>>> 074ba433
+
             return None
         else:
             editField = QtGui.QLineEdit(parent)
@@ -660,11 +620,7 @@
 
         # Apply changes on properties
         for i1, i2 in self._prop_indexes:
-<<<<<<< HEAD
-            if (i2.row(), i2.column()) not in self._edited_indexes: 
-=======
             if (i2.row(), i2.column()) not in self._edited_indexes:
->>>>>>> 074ba433
                 continue
             name = str(self.model.data(i1).toString())
             value = str(self.model.data(i2).toString())
@@ -687,13 +643,8 @@
         self.face = face
 
     def hoverEnterEvent (self,e):
-<<<<<<< HEAD
-#        if self.scene().selector.isVisible():
-#            self.scene().mouseMoveEvent(e)
-=======
 #       if self.scene().selector.isVisible():
 #           self.scene().mouseMoveEvent(e)
->>>>>>> 074ba433
 
         R = self.node.fullRegion.getRect()
         if self.scene().props.orientation == 0:
@@ -726,13 +677,8 @@
         self.face = face
 
     def hoverEnterEvent (self,e):
-<<<<<<< HEAD
-#        if self.scene().selector.isVisible():
-#            self.scene().mouseMoveEvent(e)
-=======
 #       if self.scene().selector.isVisible():
 #           self.scene().mouseMoveEvent(e)
->>>>>>> 074ba433
 
         R = self.node.fullRegion.getRect()
         if self.scene().props.orientation == 0:
@@ -802,10 +748,7 @@
             self.showActionPopup()
         elif e.button() == QtCore.Qt.LeftButton:
             self.scene().propertiesTable.update_properties(self.node)
-<<<<<<< HEAD
-=======
-
->>>>>>> 074ba433
+
 
     def showActionPopup(self):
         contextMenu = QtGui.QMenu()
@@ -983,11 +926,7 @@
                 (yfactor>1 and yscale>200000):
             QtGui.QMessageBox.information(self, "!",\
                                               "Hey! I'm not an electron microscope?")
-<<<<<<< HEAD
-            return 
-=======
             return
->>>>>>> 074ba433
 
         # Do not allow to reduce scale to a value producing height or with smaller than 20 pixels
         # No restrictions to zoomin
@@ -995,11 +934,7 @@
             pass
         elif (xfactor<1 and  srect.width() * xscale < 20):
             pass
-<<<<<<< HEAD
-        else: 
-=======
-        else:
->>>>>>> 074ba433
+        else:
             self.scale(xfactor, yfactor)
 
 
@@ -1054,32 +989,20 @@
         QtGui.QGraphicsScene.__init__(self,*args)
 
         self.view = None
-<<<<<<< HEAD
         self.down_faces = down_faces
         self.up_faces = up_faces
-=======
->>>>>>> 074ba433
         # Config variables
         self.buffer_node = None        # Used to copy and paste
         self.layout_func = None        # Layout function
         self.startNode   = rootnode    # Node to start drawing
         self.scale       = 0           # Tree branch scale used to draw
-<<<<<<< HEAD
-        self.max_w_aligned_face = 0    # Stores the max width of aligned faces 
-        self.min_real_branch_separation = 0 
-=======
         self.max_w_aligned_face = 0    # Stores the max width of aligned faces
         self.min_real_branch_separation = 0
->>>>>>> 074ba433
         self.selectors  = []
         self._highlighted_nodes = {}
 
         # Qt items
-<<<<<<< HEAD
-        self.selector = None 
-=======
         self.selector = None
->>>>>>> 074ba433
         self.mainItem = None        # Qt Item which is parent of all other items
         self.propertiesTable = _PropertiesDialog(self)
 
@@ -1090,13 +1013,8 @@
 
         # Load image attributes
         self.props = tree_properties
-<<<<<<< HEAD
-            
-        # Validates layout function 
-=======
 
         # Validates layout function
->>>>>>> 074ba433
         if type(style) == types.FunctionType or\
                 type(style) == types.MethodType:
             self.layout_func = style
@@ -1106,15 +1024,9 @@
             except:
                 raise ValueError, "Required layout is not a function pointer nor a valid layout name."
 
-<<<<<<< HEAD
-        # Set the scene background 
-        self.setBackgroundBrush(QtGui.QColor("white"))
-        
-=======
         # Set the scene background
         self.setBackgroundBrush(QtGui.QColor("white"))
 
->>>>>>> 074ba433
         # Set nodes style
         self.set_style_from(self.startNode,self.layout_func)
 
@@ -1127,11 +1039,7 @@
         r.setRect(0, 0, 5 ,5)
         r.setPos(n.scene_pos)
         # Don't know yet why do I have to add 2 pixels :/
-<<<<<<< HEAD
-        r.moveBy(0,0) 
-=======
         r.moveBy(0,0)
->>>>>>> 074ba433
         r.setZValue(-1)
         r.setPen(QtGui.QColor("yellow"))
         r.setBrush(QtGui.QColor("yellow"))
@@ -1187,10 +1095,7 @@
                  dpi=150, take_region=False):
         ext = imgName.split(".")[-1].upper()
 
-<<<<<<< HEAD
-=======
-
->>>>>>> 074ba433
+
         root = self.startNode
         aspect_ratio = root.fullRegion.height() / root.fullRegion.width()
 
@@ -1201,24 +1106,15 @@
             if h>dpi * 11:
                 h = dpi * 11
                 w = h / aspect_ratio
-<<<<<<< HEAD
-                
-        elif h is None: 
-=======
 
         elif h is None:
->>>>>>> 074ba433
             h = w * aspect_ratio
         elif w is None:
             w = h / aspect_ratio
 
         if ext == "PDF" or ext == "PS":
             format = QPrinter.PostScriptFormat if ext == "PS" else QPrinter.PdfFormat
-<<<<<<< HEAD
-            printer = QPrinter() 
-=======
             printer = QPrinter(QPrinter.HighResolution)
->>>>>>> 074ba433
             printer.setResolution(dpi)
             printer.setOutputFormat(format)
             printer.setPageSize(QPrinter.A4)
@@ -1226,11 +1122,7 @@
             pageTopLeft = printer.pageRect().topLeft()
             paperTopLeft = printer.paperRect().topLeft()
             # For PS -> problems with margins
-<<<<<<< HEAD
-            # print paperTopLeft.x(), paperTopLeft.y()    
-=======
             # print paperTopLeft.x(), paperTopLeft.y()
->>>>>>> 074ba433
             # print pageTopLeft.x(), pageTopLeft.y()
             # print  printer.paperRect().height(),  printer.pageRect().height()
             topleft =  pageTopLeft - paperTopLeft
@@ -1252,13 +1144,8 @@
             else:
                 self.render(pp, targetRect, self.sceneRect())
             pp.end()
-<<<<<<< HEAD
-            return 
-        else: 
-=======
             return
         else:
->>>>>>> 074ba433
             targetRect = QtCore.QRectF(0, 0, w, h)
             ii= QtGui.QImage(w, \
                                  h, \
@@ -1282,23 +1169,13 @@
         max_height = 10000
         if imgName.endswith(".png"):
             imgName = ''.join(imgName.split('.')[:-1])
-<<<<<<< HEAD
-       
+
         if rect is None:
             rect = self.sceneRect()
-       
+
         width = int(rect.width())
         height = int(rect.height())
-        
-=======
-
-        if rect is None:
-            rect = self.sceneRect()
-
-        width = int(rect.width())
-        height = int(rect.height())
-
->>>>>>> 074ba433
+
         start_x = 0
         missing_width = width
         counter_column = 1
@@ -1306,28 +1183,6 @@
             start_y = 0
             missing_height = height
             counter_row = 1
-<<<<<<< HEAD
-        for h in xrange(start_y, height, max_height):
-            chunk_width = min( missing_width, max_width )
-            chunk_height = min( missing_height, max_height )
-            temp_rect = QtCore.QRectF( rect.x()+w, \
-                                       rect.y()+h, \
-                                       chunk_width,\
-                                       chunk_height)
-            if chunk_height<=0 or chunk_width <=0: 
-                break
-            ii= QtGui.QImage(chunk_width, \
-                             chunk_height, \
-                             QtGui.QImage.Format_RGB32)
-            pp = QtGui.QPainter(ii)
-            targetRect = QtCore.QRectF(0, 0, temp_rect.width(), temp_rect.height())
-            self.render(pp, targetRect, temp_rect)
-            ii.saves("%s-%s_%s.png" %(imgName,counter_row,counter_column))
-            counter_row += 1
-                
-            missing_height -= chunk_height
-            pp.end()
-=======
             for h in xrange(start_y, height, max_height):
                 chunk_width = min( missing_width, max_width )
                 chunk_height = min( missing_height, max_height )
@@ -1348,7 +1203,6 @@
 
                 missing_height -= chunk_height
                 pp.end()
->>>>>>> 074ba433
             counter_column += 1
             missing_width -= chunk_width
 
@@ -1356,19 +1210,11 @@
         # Clean previous items from scene by removing the main parent
         if self.mainItem:
             self.removeItem(self.mainItem)
-<<<<<<< HEAD
-            
-        #Clean_highlighting rects 
-        for n in self._highlighted_nodes:
-            self._highlighted_nodes[n] = None
-
-=======
 
         #Clean_highlighting rects
         for n in self._highlighted_nodes:
             self._highlighted_nodes[n] = None
 
->>>>>>> 074ba433
         # Recreates main parent and add it to scene
         self.mainItem = QtGui.QGraphicsRectItem()
         self.addItem(self.mainItem)
@@ -1383,19 +1229,10 @@
         self.highlighter.setVisible(False)
         self.highlighter.setZValue(2)
         self.min_real_branch_separation = 0
-<<<<<<< HEAD
-        self.i_width  = 0 # Total width of the image (updated little by little)
-        self.i_height = 0 # Total height of the image (updated little by little)
-
-        # Get branch scale
-        fnode, max_dist = self.startNode.get_farthest_leaf(topology_only=\
-                                                           self.props.force_topology)
-=======
 
         # Get branch scale
         fnode, max_dist = self.startNode.get_farthest_leaf(topology_only=\
             self.props.force_topology)
->>>>>>> 074ba433
 
         if max_dist>0:
             self.scale =  self.props.tree_width / max_dist
@@ -1406,12 +1243,7 @@
         t1 = time.time()
         self.update_node_areas(self.startNode)
         logger(2, "Ellapsed time for updating node areas:",time.time()-t1)
-<<<<<<< HEAD
-        # Get picture dimensions (Only main tree is taken into account
-        # at this point)
-=======
         # Get picture dimensions
->>>>>>> 074ba433
         self.i_width  = self.startNode.fullRegion.width()
         self.i_height = self.startNode.fullRegion.height()
 
@@ -1484,11 +1316,7 @@
 
         # Tree border
         #border = self.addRect(0,0,self.i_width, self.i_height)
-<<<<<<< HEAD
-        #border = self.addRect(0,0,self.i_width-self.max_w_aligned_face,self.i_height)  
-=======
         #border = self.addRect(0,0,self.i_width-self.max_w_aligned_face,self.i_height)
->>>>>>> 074ba433
         #border = self.addRect(0,0, self.sceneRect().width(), self.sceneRect().height())
         #border.setParentItem(self.mainItem)
         self.add_scale(1 ,self.i_height+4)
@@ -1549,16 +1377,6 @@
         scale_text = "%0.2f" % float(size/ self.scale)
         scale = QtGui.QGraphicsSimpleTextItem(scale_text)
         scale.setParentItem(self.mainItem)
-<<<<<<< HEAD
-        scale.setPos(x,y+20) 
-
-        if self.props.force_topology:
-            wtext = "Force topology is enabled!\nBranch lengths does not represent original values." 
-            warning_text = QtGui.QGraphicsSimpleTextItem(wtext)
-            warning_text.setFont( QtGui.QFont("Arial", 8))
-            warning_text.setBrush( QtGui.QBrush(QtGui.QColor("darkred")))
-            warning_text.setPos(x, y+32) 
-=======
         scale.setPos(x,y+20)
 
         if self.props.force_topology:
@@ -1567,7 +1385,6 @@
             warning_text.setFont( QtGui.QFont("Arial", 8))
             warning_text.setBrush( QtGui.QBrush(QtGui.QColor("darkred")))
             warning_text.setPos(x, y+32)
->>>>>>> 074ba433
             warning_text.setParentItem(self.mainItem)
 
     def set_style_from(self,node,layout_func):
@@ -1596,11 +1413,7 @@
         if self.props.force_topology:
             node.dist_xoffset = 60#self.scale
         else:
-<<<<<<< HEAD
-            node.dist_xoffset = float(node.dist * self.scale) 
-=======
             node.dist_xoffset = float(node.dist * self.scale)
->>>>>>> 074ba433
 
         min_node_height = max(node.img_style["size"], node.img_style["hlwidth"]*2)
         max_w         = 0
@@ -1660,11 +1473,7 @@
             # amount of pixels. This correction is used by the render
             # algorithm to draw child 'y_correction" pixels bellow the
             # expected position.
-<<<<<<< HEAD
-            node._y_correction = 0 
-=======
             node._y_correction = 0
->>>>>>> 074ba433
             start2 = 0
             for ch in node.children:
                 # Updates the max width used by childs
@@ -1691,22 +1500,13 @@
             # above region, and the other half in the bellow region.
             # If not, the height of current node is increased to
             # reserve the required space.
-<<<<<<< HEAD
-            # 
-=======
             #
->>>>>>> 074ba433
             # The space is missing in the above region, an y offset is
             # set to permit child nodes to be drawn a bit more down
             # than expected.
             if above < (h/2):
-<<<<<<< HEAD
-                newh = sum_child_h + ((h/2.0) - above) 
-                node._y_correction = ((h/2.0) - above) 
-=======
                 newh = sum_child_h + ((h/2.0) - above)
                 node._y_correction = ((h/2.0) - above)
->>>>>>> 074ba433
             if bellow < h/2:
                 if newh >0:
                     newh +=  ((h/2.0) - bellow)
@@ -1730,11 +1530,7 @@
             node._y_correction = 0
 
         # This is the node total region covered by the node
-<<<<<<< HEAD
-        node.fullRegion = QtCore.QRectF(0,0,w,h)   
-=======
         node.fullRegion = QtCore.QRectF(0,0,w,h)
->>>>>>> 074ba433
 
         # Sets the total room needed for this node
         return node.fullRegion
@@ -1747,11 +1543,7 @@
         else:
             node._QtItem_.rotate(angle)
 
-<<<<<<< HEAD
-    def render_node(self,node , x, y,level=0 ):
-=======
     def render_node(self,node , x, y,level=0):
->>>>>>> 074ba433
         """ Traverse the tree structure and render each node using the
         regions, sizes, and faces previously loaded. """
 
@@ -1800,15 +1592,9 @@
 #            if node.fullRegion.height() >= node_height:
 #                y_correction = node.fullRegion.height() - node_height
 #            else:
-<<<<<<< HEAD
-#                y_correction = 0
-
-#            y_correction = node._y_correction
-=======
 #               y_correction = 0
 
 #           y_correction = node._y_correction
->>>>>>> 074ba433
             # recursivity: call render function for every child
             next_y = y + node._y_correction#/2
             for ch in node.get_children():
@@ -1820,11 +1606,7 @@
 
                 self.render_node(ch,next_x, next_y,level+1)
                 next_y += ch.fullRegion.height()
-<<<<<<< HEAD
-            
-=======
-
->>>>>>> 074ba433
+
             node._centered_y = ((node.children[0]._centered_y + node.children[-1]._centered_y)/2)
             # Draw an internal node. Take global pos.
 
@@ -1908,11 +1690,7 @@
                 distText += "(%0.2f)" % support
             font = QtGui.QFont(self.props.general_font_type,self.props.branch_length_font_size)
             rect = QtGui.QFontMetrics(font).boundingRect(0,0,0,0,QtCore.Qt.AlignTop,distText)
-<<<<<<< HEAD
-            b_length = QtGui.QGraphicsSimpleTextItem(distText)            
-=======
             b_length = QtGui.QGraphicsSimpleTextItem(distText)
->>>>>>> 074ba433
             b_length.setFont(font)
             b_length.setBrush(QtGui.QColor(self.props.branch_length_font_color))
             b_length.setParentItem(hz_line)
@@ -1962,15 +1740,9 @@
                 f, aligned, pixmap = face
                 if aligned and not node.is_leaf():
                     continue
-<<<<<<< HEAD
-                # Sets the face's working node 
-                f.node = node
-                # add each face of this stack into the correct position. 
-=======
                 # Sets the face's working node
                 f.node = node
                 # add each face of this stack into the correct position.
->>>>>>> 074ba433
                 if node.is_leaf() and aligned:
                     start_y = cumulated_aligned_y + (-aligned_stack_h/2)+r #+ f.ymargin
                 else:
@@ -1999,7 +1771,7 @@
                 if node.is_leaf() and aligned:
                     # Set face position
                     if orientation ==0:
-                        obj.setPos(aligned_start_x  + f.xmargin, start_y)# + f.ymargin)
+                        obj.setPos(aligned_start_x + f.xmargin, start_y)# + f.ymargin)
                     elif orientation ==1:
                         obj.setPos(aligned_start_x-f._width() - f.xmargin , start_y)# + f.ymargin)
                     cumulated_aligned_y += f._height()# + f.ymargin*2
