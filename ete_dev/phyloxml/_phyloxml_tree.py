"""
This module implements the interoperability between Phylogeny and
Clade attributes in the phyloXMl schema and the ETE Tree objects.

The PhyloxmlTree class should be use as a substitute for base Clade
and Phylogeny classes.

"""

import sys
from _phyloxml import Clade, Phylogeny, Confidence, Tag_pattern_
from ete_dev import PhyloTree

class PhyloxmlTree(PhyloTree):
    ''' PhyloTree object supporting phyloXML format. '''

    def __repr__(self):
        return "PhyloXML ETE tree <%s>" %hex(hash(self))

    def _get_dist(self):
        v = self.phyloxml_clade.get_branch_length_attr()
        if v is None:
            v = self.phyloxml_clade.get_branch_length()
        else:
            v = float(v)
        return v
        
    def _set_dist(self, value):
        try:
            self.phyloxml_clade.set_branch_length(float(value))
            self.phyloxml_clade.set_branch_length_attr(float(value))
        except ValueError:
            raise

    def _get_support(self):
<<<<<<< HEAD
        if (self.phyloxml_clade.confidence) == 0:
            if len(self.phyloxml_clade.confidence) > 0:
                _c = Confidence(valueOf_=1.0, type_="branch_support")
                self.phyloxml_clade.add_confidence(_c)
        try:
            return float(self.phyloxml_clade.confidence[0].valueOf_)
        except AttributeError:
            return self._support
=======
        if len(self.phyloxml_clade.confidence) == 0:
            _c = Confidence(valueOf_=1.0, type_="branch_support")
            self.phyloxml_clade.add_confidence(_c)
        return float(self.phyloxml_clade.confidence[0].valueOf_)
>>>>>>> 93579a91

    def _set_support(self, value):
        self._get_support()
        self.phyloxml_clade.confidence[0].valueOf_ = float(value)
        
    def _get_name(self):
        return self.phyloxml_clade.get_name()
    
    def _set_name(self, value):
        try:
            self.phyloxml_clade.set_name(value)
        except ValueError:
            raise

    def _get_children(self):
        return self.phyloxml_clade.clade

    dist = property(fget=_get_dist, fset=_set_dist)
    support = property(fget=_get_support, fset=_set_support)
    children = property(fget=_get_children)
    name = property(fget=_get_name, fset=_set_name)

    def __init__(self, phyloxml_clade=None, phyloxml_phylogeny=None, **kargs):
        if not phyloxml_phylogeny:
            self.phyloxml_phylogeny = Phylogeny()
        else:
            self.phyloxml_phylogeny = phyloxml_phylogeny 
        if not phyloxml_clade:
            self.phyloxml_clade = Clade()
            self.phyloxml_clade.set_branch_length(0.0)
            self.phyloxml_clade.set_name("NoName")
            #self.__support = Confidence(valueOf_=1.0, type_="branch_support")
            #self.phyloxml_clade.add_confidence(self.__support)
        else:
            self.phyloxml_clade = phyloxml_clade
        super(PhyloxmlTree, self).__init__(**kargs)

    def build(self, node):
        nodetype = Tag_pattern_.match(node.tag).groups()[-1]
        if nodetype == 'phylogeny':
            self.phyloxml_phylogeny.buildAttributes(node, node.attrib, [])
        elif nodetype == 'clade':
            if "branch_length" in node.attrib:
                node.attrib["branch_length_attr"] = node.attrib["branch_length"]
            self.phyloxml_clade.buildAttributes(node, node.attrib, [])
        for child in node:
            nodeName_ = Tag_pattern_.match(child.tag).groups()[-1]
            self.buildChildren(child, node, nodeName_, nodetype=nodetype)

    def buildChildren(self, child_, node, nodeName_, fromsubclass=False, nodetype=None):
        if nodetype == 'phylogeny':
            baseclass = self.phyloxml_phylogeny
            if nodeName_ == 'clade':
                self.build(child_)
            else:
                baseclass.buildChildren(child_, node, nodeName_)
        elif nodetype == 'clade':
            baseclass = self.phyloxml_clade
            if nodeName_ == 'clade':
                new_node = self.add_child()
                new_node.build(child_)
            else:
                baseclass.buildChildren(child_, node, nodeName_)
            
    def export(self, outfile=sys.stdout, level=0, namespace_='phy:', name_='Phylogeny', namespacedef_=''):
        if not self.up:
            self.phyloxml_phylogeny.clade = self.phyloxml_clade
            self.phyloxml_clade.clade = self.children
            self.phyloxml_phylogeny.export(outfile=outfile, level=level, name_=name_, namespacedef_=namespacedef_)
        else:
            self.phyloxml_clade.clade = self.children
            self.phyloxml_clade.export(outfile=outfile, level=level, name_=name_, namespacedef_=namespacedef_)
<|MERGE_RESOLUTION|>--- conflicted
+++ resolved
@@ -18,11 +18,9 @@
         return "PhyloXML ETE tree <%s>" %hex(hash(self))
 
     def _get_dist(self):
-        v = self.phyloxml_clade.get_branch_length_attr()
+        v = float(self.phyloxml_clade.get_branch_length_attr())
         if v is None:
             v = self.phyloxml_clade.get_branch_length()
-        else:
-            v = float(v)
         return v
         
     def _set_dist(self, value):
@@ -33,21 +31,11 @@
             raise
 
     def _get_support(self):
-<<<<<<< HEAD
         if (self.phyloxml_clade.confidence) == 0:
             if len(self.phyloxml_clade.confidence) > 0:
                 _c = Confidence(valueOf_=1.0, type_="branch_support")
                 self.phyloxml_clade.add_confidence(_c)
-        try:
-            return float(self.phyloxml_clade.confidence[0].valueOf_)
-        except AttributeError:
-            return self._support
-=======
-        if len(self.phyloxml_clade.confidence) == 0:
-            _c = Confidence(valueOf_=1.0, type_="branch_support")
-            self.phyloxml_clade.add_confidence(_c)
         return float(self.phyloxml_clade.confidence[0].valueOf_)
->>>>>>> 93579a91
 
     def _set_support(self, value):
         self._get_support()
