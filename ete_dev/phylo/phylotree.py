--- conflicted
+++ resolved
@@ -30,7 +30,8 @@
 import sys
 import os
 import re
-
+import itertools
+from collections import defaultdict
 from ete_dev import TreeNode, SeqGroup
 from ete_dev.treeview.main import  TreeStyle
 from reconciliation import get_reconciled_tree
@@ -41,8 +42,6 @@
 def _parse_species(name):
     return name[:3]
 
-<<<<<<< HEAD
-=======
 def is_dup(n):
     return getattr(n, "evoltype", None) == "D"
 
@@ -210,7 +209,6 @@
     return subtrees
     
     
->>>>>>> c4057e3e
 class PhyloNode(TreeNode):
     """ 
     .. currentmodule:: ete_dev
@@ -508,6 +506,105 @@
 
         return outgroup_node
 
+    def get_speciation_trees(self, map_features=None, autodetect_duplications=True):
+        """Calculates all possible species trees contained within a
+        duplicated gene family tree.
+
+        :argument True autodetect_duplications: If True, duplication
+        nodes will be automatically detected using the Species Overlap
+        algorithm. If False, duplication nodes within the original
+        tree are expected to contain the feature "evoltype=D".
+
+        :argument None features: A list of features that should be
+        mapped from the original gene tree to each species trees copy.
+
+        :returns: (number_of_sptrees, number_of_dups, species_tree_iterator)
+
+        .. versionadded: 2.x
+
+        """
+        t = self
+        if autodetect_duplications:
+            n2content, n2species = t.get_node2species()
+            for node in n2content:
+                sp_subtotal = sum([len(n2species[_ch]) for _ch in node.children])
+                if  len(n2species[node]) > 1 and len(n2species[node]) != sp_subtotal:
+                    node.add_features(evoltype="D")
+               
+        sp_trees = get_subtrees(t, features=map_features)
+        
+        return sp_trees
+
+    def get_speciation_trees_recursive(self):
+        t = self.copy()
+        if autodetect_duplications:
+            dups = 0
+            n2content, n2species = t.get_node2species()
+            #print "Detecting dups"
+            for node in n2content:
+                sp_subtotal = sum([len(n2species[_ch]) for _ch in node.children])
+                if  len(n2species[node]) > 1 and len(n2species[node]) != sp_subtotal:
+                    node.add_features(evoltype="D")
+                    dups += 1
+                elif node.is_leaf():
+                    node._leaf = True
+            #print dups
+        else:
+            for node in t.iter_leaves():
+                node._leaf = True
+        subtrees = get_subtrees_recursive(t)
+        return len(subtrees), 0, subtrees
+
+    def split_by_dups(self, autodetect_duplications=True):
+        """Returns the list of all subtrees resulting from splitting
+        current tree by its duplication nodes.
+
+        :argument True autodetect_duplications: If True, duplication
+        nodes will be automatically detected using the Species Overlap
+        algorithm. If False, duplication nodes are expected to contain
+        the attribute "evoltype=D".
+
+        :returns: species_trees
+
+        .. versionadded: 2.x
+
+        """
+        t = self.copy()
+        if autodetect_duplications:
+            dups = 0
+            n2content, n2species = t.get_node2species()
+            #print "Detecting dups"
+            for node in n2content:
+                sp_subtotal = sum([len(n2species[_ch]) for _ch in node.children])
+                if  len(n2species[node]) > 1 and len(n2species[node]) != sp_subtotal:
+                    node.add_features(evoltype="D")
+                    dups += 1
+                elif node.is_leaf():
+                    node._leaf = True
+            #print dups
+        else:
+            for node in t.iter_leaves():
+                node._leaf = True
+        sp_trees = get_subparts(t)
+        return sp_trees
+        
+    def get_node2species(self):
+        """
+        Returns two dictionaries of node instances in which values
+        are the leaf content and the species content of each
+        instance.
+
+        :returns: node2content, node2species
+        
+        .. versionadded: 2.x
+        """
+      
+        n2content = self.get_node2content()
+        n2species = {}
+        for n, content in n2content.iteritems():
+            n2species[n] = set([_n.species for _n in content])
+        return n2content, n2species
+        
 
 #: .. currentmodule:: ete_dev
 #
