# #START_LICENSE###########################################################
#
# Copyright (C) 2009 by Jaime Huerta Cepas. All rights reserved.
# email: jhcepas@gmail.com
#
# This file is part of the Environment for Tree Exploration program (ETE).
# http://ete.cgenomics.org
#
# ETE is free software: you can redistribute it and/or modify it
# under the terms of the GNU General Public License as published by
# the Free Software Foundation, either version 3 of the License, or
# (at your option) any later version.
#
# ETE is distributed in the hope that it will be useful,
# but WITHOUT ANY WARRANTY; without even the implied warranty of
# MERCHANTABILITY or FITNESS FOR A PARTICULAR PURPOSE.  See the
# GNU General Public License for more details.
#
# You should have received a copy of the GNU General Public License
# along with ETE.  If not, see <http://www.gnu.org/licenses/>.
#
# #END_LICENSE#############################################################

"""
This module defines the PhyloNode dataytype to manage phylogenetic
trees. It inheritates the coretype TreeNode and add some special
features to the the node instances.
"""

import sys
import os
import re
import itertools
from collections import defaultdict
from ete_dev import TreeNode, SeqGroup
from ete_dev.treeview.main import  TreeStyle
from reconciliation import get_reconciled_tree
import spoverlap

__all__ = ["PhyloNode", "PhyloTree"]

def _parse_species(name):
    return name[:3]

def merge_dicts(source, target):
    for k, v in source.iteritems():
        target[k] = v

<<<<<<< HEAD
def get_subtrees(n, parent=None):
    subtrees = {}
  
=======
def get_subtrees(node):
    #import pdb; pdb.set_trace()
>>>>>>> 694e71da
    def is_dup(n):
        return getattr(n, "evoltype", None) == "D"
    
    if is_dup(node):
        sp_trees = []
        for ch in node.children:
            sp_trees.extend(get_subtrees(ch))
        return sp_trees
        
    # saves a list of duplication nodes under current node
    dups = []
    for _n in node.iter_leaves(is_leaf_fn=is_dup):
        if is_dup(_n):
            dups.append(_n)

    if dups: 
        # detach inner duplication nodes and stores their anchor point
        subtrees = []
        for dp in dups:
            # The real node to attach sibling subtress
            anchor = dp.up
            dp.detach()
            
            duptrees = []
            #get all sibling sptrees in each side of the
            #duplication. Each subtree is pointed to its anchor
            for ch in dp.children:
                for subt in get_subtrees(ch):
                    subt.up = anchor
                    duptrees.append(subt)

            #all posible sptrees under this duplication are stored
            subtrees.append(duptrees)
            
        # Generates all combinations of subtrees in sibling duplications
        sp_trees = []
        for comb in itertools.product(*subtrees):
            #each subtree is attached to its anchor point and make a copy
            #of the final sp tree
            for subt in comb:
                #anchor = subt2anchor[subt]
                if subt.up:
                    subt.up.children.append(subt)
                    #print subt.up
                else:
                    sp_trees.append(subt)
            back_up = node.up
            node.up = None
            _node = node.copy()
            node.up = back_up
            #_node.detach()
            sp_trees.append(_node)
            # Clear current node
            for subt in comb:
                subt.up.children.pop(-1)
    else:
        back_up = node.up
        node.up = None
        _node = node.copy()
        node.up = back_up
        #node.detach()
        sp_trees = [_node]
    return sp_trees
               
def get_subparts(n):
    def is_dup(n):
        return getattr(n, "evoltype", None) == "D"
        
    subtrees = []
    if is_dup(n):
        for ch in n.get_children():
            ch.detach()
            subtrees.extend(get_subparts(ch))
    else:
        to_visit = []
        for _n in n.iter_leaves(is_leaf_fn=is_dup):
            if is_dup(_n):
                to_visit.append(_n)

        for _n in to_visit:
            _n.detach()

<<<<<<< HEAD
        #freaks = [_n for _n in n.iter_descendants() if
        #          len(_n.children)==1 or (is_dup(n) and not _n.children)]
        #for s in freaks:
        #    s.delete(prevent_nondicotomic=True)
=======
        freaks = [_n for _n in n.iter_descendants() if
                  len(_n.children)==1 or (not hasattr(_n, "_leaf") and not _n.children)]
        for s in freaks:
            s.delete(prevent_nondicotomic=True)
>>>>>>> 694e71da

        # Clean node structure to prevent nodes with only one child
        while len(n.children) == 1:
            n = n.children[0]
            n.detach()
            
        if not n.children and not hasattr(n, "_leaf"): 
            pass
<<<<<<< HEAD
            #print n, getattr(n, "evoltype", None)
        else:
            subtrees[n] = parent
            parent = n
            
        for _n in to_visit:
            merge_dicts(get_subtrees(_n, parent=parent), subtrees)
=======
        else:
            subtrees.append(n)
            
        for _n in to_visit:
            subtrees.extend(get_subparts(_n))
>>>>>>> 694e71da
                
    return subtrees
    
    
class PhyloNode(TreeNode):
    """ 
    .. currentmodule:: ete_dev
    Extends the standard :class:`TreeNode` instance. It adds
    specific attributes and methods to work with phylogentic trees.

    :argument newick: Path to the file containing the tree or, alternatively,
      the text string containing the same information.

    :argument alignment: file containing a multiple sequence alignment. 

    :argument alg_format:  "fasta", "phylip" or "iphylip" (interleaved)

    :argument format: sub-newick format 

      .. table::                                               

          ======  ============================================== 
          FORMAT  DESCRIPTION                                    
          ======  ============================================== 
          0        flexible with support values                  
          1        flexible with internal node names             
          2        all branches + leaf names + internal supports 
          3        all branches + all names                      
          4        leaf branches + leaf names                    
          5        internal and leaf branches + leaf names       
          6        internal branches + leaf names                
          7        leaf branches + all names                     
          8        all names                                     
          9        leaf names                                    
          100      topology only                                 
          ======  ============================================== 

    :argument sp_naming_function: Pointer to a parsing python
       function that receives nodename as first argument and returns
       the species name (see
       :func:`PhyloNode.set_species_naming_function`. By default, the
       3 first letter of nodes will be used as species identifiers.



    :returns: a tree node object which represents the base of the tree.
    """

    def _get_species(self):
        if self._speciesFunction:
            try:
                return self._speciesFunction(self.name)
            except:
                return self._speciesFunction(self)
        else:
            return self._species

    def _set_species(self, value):
        if self._speciesFunction:
            pass
        else:
            self._species = value

    # This tweak overwrites the native 'name' attribute to create a
    # property that updates the species code every time name is
    # changed

    #: .. currentmodule:: ete_dev
    #:
    #Species code associated to the node. This property can be
    #automatically extracted from the TreeNode.name attribute or
    #manually set (see :func:`PhyloNode.set_species_naming_function`).
    species = property(fget = _get_species, fset = _set_species)

    def __init__(self, newick=None, alignment=None, alg_format="fasta", \
                 sp_naming_function=_parse_species, format=0):

        # _update names?
        self._name = "NoName"
        self._species = "Unknown"
        self._speciesFunction = None
        # Caution! native __init__ has to be called after setting
        # _speciesFunction to None!!
        TreeNode.__init__(self, newick=newick, format=format)

        # This will be only executed after reading the whole tree,
        # because the argument 'alignment' is not passed to the
        # PhyloNode constructor during parsing
        if alignment:
            self.link_to_alignment(alignment, alg_format)
        if newick:
            self.set_species_naming_function(sp_naming_function)

    def __repr__(self):
        return "PhyloTree node '%s' (%s)" %(self.name, hex(self.__hash__()))

    def set_species_naming_function(self, fn):
        """ 
        Sets the parsing function used to extract species name from a
        node's name.

        :argument fn: Pointer to a parsing python function that
          receives nodename as first argument and returns the species
          name.
        
        :: 

          # Example of a parsing function to extract species names for
          # all nodes in a given tree.
          def parse_sp_name(node_name):
              return node_name.split("_")[1]
          tree.set_species_naming_function(parse_sp_name)

        """
        if fn:
            for n in self.traverse():
                n._speciesFunction = fn
                if n.is_leaf():
                    n.features.add("species")

    def link_to_alignment(self, alignment, alg_format="fasta"):
        missing_leaves = []
        missing_internal = []
        if type(alignment) == SeqGroup:
            alg = alignment
        else:
            alg = SeqGroup(alignment, format=alg_format)
        # sets the seq of
        for n in self.traverse():
            try:
                n.add_feature("sequence",alg.get_seq(n.name))
            except KeyError:
                if n.is_leaf():
                    missing_leaves.append(n.name)
                else:
                    missing_internal.append(n.name)
        if len(missing_leaves)>0:
            print >>sys.stderr, \
                "Warnning: [%d] terminal nodes could not be found in the alignment." %\
                len(missing_leaves)
        # Show warning of not associated internal nodes.
        # if len(missing_internal)>0:
        #     print >>sys.stderr, \
        #       "Warnning: [%d] internal nodes could not be found in the alignment." %\
        #       len(missing_leaves)

    def get_species(self):
        """ Returns the set of species covered by its partition. """
        return set([l.species for l in self.iter_leaves()])

    def iter_species(self):
        """ Returns an iterator over the species grouped by this node. """
        spcs = set([])
        for l in self.iter_leaves():
            if l.species not in spcs:
                spcs.add(l.species)
                yield l.species

    def is_monophyletic(self, species):
        """ Returns True id species names under this node are all
        included in a given list or set of species names."""
        if type(species) != set:
            species = set(species)
        return self.get_species().issubset(species)

    def get_age(self, species2age):
        return max([species2age[sp] for sp in self.get_species()])

    def reconcile(self, species_tree):
        """ Returns the reconcilied topology with the provided species
        tree, and a list of evolutionary events inferred from such
        reconciliation. """
        return get_reconciled_tree(self, species_tree, [])

    def get_my_evol_events(self, sos_thr=0.0):
        """ Returns a list of duplication and speciation events in
        which the current node has been involved. Scanned nodes are
        also labeled internally as dup=True|False. You can access this
        labels using the 'node.dup' sintaxis.

        Method: the algorithm scans all nodes from the given leafName to
        the root. Nodes are assumed to be duplications when a species
        overlap is found between its child linages. Method is described
        more detail in:

        "The Human Phylome." Huerta-Cepas J, Dopazo H, Dopazo J, Gabaldon
        T. Genome Biol. 2007;8(6):R109.
        """
        return spoverlap.get_evol_events_from_leaf(self, sos_thr=sos_thr)

    def get_descendant_evol_events(self, sos_thr=0.0):
        """ Returns a list of **all** duplication and speciation
        events detected after this node. Nodes are assumed to be
        duplications when a species overlap is found between its child
        linages. Method is described more detail in:

        "The Human Phylome." Huerta-Cepas J, Dopazo H, Dopazo J, Gabaldon
        T. Genome Biol. 2007;8(6):R109.
        """
        return spoverlap.get_evol_events_from_root(self, sos_thr=sos_thr)

    def get_farthest_oldest_leaf(self, species2age, is_leaf_fn=None):
        """ Returns the farthest oldest leaf to the current
        one. It requires an species2age dictionary with the age
        estimation for all species. 

        :argument None is_leaf_fn: A pointer to a function that
          receives a node instance as unique argument and returns True
          or False. It can be used to dynamically collapse nodes, so
          they are seen as leaves.

        """

        root = self.get_tree_root()
        outgroup_dist  = 0
        outgroup_node  = self
        outgroup_age = 0 # self.get_age(species2age)

        for leaf in root.iter_leaves(is_leaf_fn=is_leaf_fn):
            if leaf.get_age(species2age) > outgroup_age:
                outgroup_dist = leaf.get_distance(self)
                outgroup_node = leaf
                outgroup_age = species2age[leaf.get_species().pop()]
            elif leaf.get_age(species2age) == outgroup_age:
                dist = leaf.get_distance(self)
                if dist>outgroup_dist:
                    outgroup_dist  = leaf.get_distance(self)
                    outgroup_node  = leaf
                    outgroup_age = species2age[leaf.get_species().pop()]
        return outgroup_node

    def get_farthest_oldest_node(self, species2age):
        """ 
        .. versionadded:: 2.1

        Returns the farthest oldest node (leaf or internal). The
        difference with get_farthest_oldest_leaf() is that in this
        function internal nodes grouping seqs from the same species
        are collapsed.
        """

        # I use a custom is_leaf() function to collapse nodes groups
        # seqs from the same species
        is_leaf = lambda node: len(node.get_species())==1
        return self.get_farthest_oldest_leaf(species2age, is_leaf_fn=is_leaf)

    def get_age_balanced_outgroup(self, species2age):
        """ 
        .. versionadded:: 2.x
        
        Returns the best outgroup according to topological ages and
        node sizes.
        
        Currently Experimental !!

        """
        root = self
        all_seqs = set(self.get_leaf_names())
        outgroup_dist  = 0
        best_balance = max(species2age.values())
        outgroup_node  = self
        outgroup_size = 0

        for leaf in root.iter_descendants():
            leaf_seqs = set(leaf.get_leaf_names())
            size = len(leaf_seqs)
            
            leaf_species =[self._speciesFunction(s) for s in leaf_seqs]
            out_species = [self._speciesFunction(s) for s in all_seqs-leaf_seqs]

            leaf_age_min = min([species2age[sp] for sp in leaf_species])
            out_age_min = min([species2age[sp] for sp in out_species])
            leaf_age_max = max([species2age[sp] for sp in leaf_species])
            out_age_max = max([species2age[sp] for sp in out_species])
            leaf_age = leaf_age_max - leaf_age_min
            out_age = out_age_max - out_age_min

            age_inbalance = abs(out_age - leaf_age)

            # DEBUG ONLY
            # leaf.add_features(age_inbalance = age_inbalance, age=leaf_age)

            update = False
            if age_inbalance < best_balance:
                update = True
            elif age_inbalance == best_balance:
                if size > outgroup_size: 
                    update = True
                elif size == outgroup_size:
                    dist = self.get_distance(leaf)
                    outgroup_dist = self.get_distance(outgroup_node)
                    if dist > outgroup_dist:
                        update = True
       
            if update:
                best_balance = age_inbalance
                outgroup_node = leaf
                outgroup_size = size

        return outgroup_node

    def get_speciation_trees(self, autodetect_duplications=True):
        """Returns a list of all species-tree-topologies contained
        in the current gene tree.

        :argument True autodetect_duplications: If True, duplication
        nodes will be automatically detected using the Species Overlap
        algorithm. If False, duplication nodes are expected to contain
        the attribute "evoltype=D".

        :returns: species_trees

        .. versionadded: 2.x

        """
        t = self.copy()
        if autodetect_duplications:
            dups = 0
            n2content, n2species = t.get_node2species()
            #print "Detecting dups"
            for node in n2content:
                sp_subtotal = sum([len(n2species[_ch]) for _ch in node.children])
                if  len(n2species[node]) > 1 and len(n2species[node]) != sp_subtotal:
                    node.add_features(evoltype="D")
<<<<<<< HEAD
                elif node.is_leaf():
                    node._leaf = True
        else:
            for node in t.iter_leaves():
                node._leaf = True
        all_subtrees = get_subtrees(t)
        sp_trees = assembly_sp_trees(all_subtrees)
=======
                    dups += 1
                elif node.is_leaf():
                    node._leaf = True
            #print dups
        else:
            for node in t.iter_leaves():
                node._leaf = True
        sp_trees= get_subtrees(t)
>>>>>>> 694e71da
        return sp_trees

    def split_by_dups(self, autodetect_duplications=True):
        """Returns the list of all subtrees resulting from splitting
        current tree by its duplication nodes.

        :argument True autodetect_duplications: If True, duplication
        nodes will be automatically detected using the Species Overlap
        algorithm. If False, duplication nodes are expected to contain
        the attribute "evoltype=D".

        :returns: species_trees

        .. versionadded: 2.x

        """
        t = self.copy()
        if autodetect_duplications:
            dups = 0
            n2content, n2species = t.get_node2species()
            #print "Detecting dups"
            for node in n2content:
                sp_subtotal = sum([len(n2species[_ch]) for _ch in node.children])
                if  len(n2species[node]) > 1 and len(n2species[node]) != sp_subtotal:
                    node.add_features(evoltype="D")
                    dups += 1
                elif node.is_leaf():
                    node._leaf = True
            #print dups
        else:
            for node in t.iter_leaves():
                node._leaf = True
        sp_trees= get_subparts(t)
        return sp_trees
        
    def get_node2species(self):
        """
        Returns two dictionaries of node instances in which values
        are the leaf content and the species content of each
        instance.

        :returns: node2content, node2species
        
        .. versionadded: 2.x
        """
      
        n2content = self.get_node2content()
        n2species = {}
        for n, content in n2content.iteritems():
            n2species[n] = set([_n.species for _n in content])
        return n2content, n2species
        
    def get_node2content(self, store=None):
        """ 
        Returns a dictionary of node instances in which values
        are the leaf content of each node.

        .. versionadded: 2.x
        
        """
        if store is None:
            store = {}
            
        for ch in self.children:
            ch.get_node2content(store=store)

        if self.children:
            val = set()
            for ch in self.children:
                val.update(store[ch])
            store[self] = val
        else:
            store[self] = set([self])
        return store
       


#: .. currentmodule:: ete_dev
#
PhyloTree = PhyloNode<|MERGE_RESOLUTION|>--- conflicted
+++ resolved
@@ -46,14 +46,8 @@
     for k, v in source.iteritems():
         target[k] = v
 
-<<<<<<< HEAD
-def get_subtrees(n, parent=None):
-    subtrees = {}
-  
-=======
 def get_subtrees(node):
     #import pdb; pdb.set_trace()
->>>>>>> 694e71da
     def is_dup(n):
         return getattr(n, "evoltype", None) == "D"
     
@@ -136,17 +130,10 @@
         for _n in to_visit:
             _n.detach()
 
-<<<<<<< HEAD
-        #freaks = [_n for _n in n.iter_descendants() if
-        #          len(_n.children)==1 or (is_dup(n) and not _n.children)]
-        #for s in freaks:
-        #    s.delete(prevent_nondicotomic=True)
-=======
         freaks = [_n for _n in n.iter_descendants() if
                   len(_n.children)==1 or (not hasattr(_n, "_leaf") and not _n.children)]
         for s in freaks:
             s.delete(prevent_nondicotomic=True)
->>>>>>> 694e71da
 
         # Clean node structure to prevent nodes with only one child
         while len(n.children) == 1:
@@ -155,21 +142,11 @@
             
         if not n.children and not hasattr(n, "_leaf"): 
             pass
-<<<<<<< HEAD
-            #print n, getattr(n, "evoltype", None)
-        else:
-            subtrees[n] = parent
-            parent = n
-            
-        for _n in to_visit:
-            merge_dicts(get_subtrees(_n, parent=parent), subtrees)
-=======
         else:
             subtrees.append(n)
             
         for _n in to_visit:
             subtrees.extend(get_subparts(_n))
->>>>>>> 694e71da
                 
     return subtrees
     
@@ -494,15 +471,6 @@
                 sp_subtotal = sum([len(n2species[_ch]) for _ch in node.children])
                 if  len(n2species[node]) > 1 and len(n2species[node]) != sp_subtotal:
                     node.add_features(evoltype="D")
-<<<<<<< HEAD
-                elif node.is_leaf():
-                    node._leaf = True
-        else:
-            for node in t.iter_leaves():
-                node._leaf = True
-        all_subtrees = get_subtrees(t)
-        sp_trees = assembly_sp_trees(all_subtrees)
-=======
                     dups += 1
                 elif node.is_leaf():
                     node._leaf = True
@@ -511,7 +479,6 @@
             for node in t.iter_leaves():
                 node._leaf = True
         sp_trees= get_subtrees(t)
->>>>>>> 694e71da
         return sp_trees
 
     def split_by_dups(self, autodetect_duplications=True):
