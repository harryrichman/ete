#START_LICENSE###########################################################
#
# Copyright (C) 2009 by Jaime Huerta Cepas. All rights reserved.
# email: jhcepas@gmail.com
#
# This file is part of the Environment for Tree Exploration program (ETE).
# http://ete.cgenomics.org
#
# ETE is free software: you can redistribute it and/or modify it
# under the terms of the GNU General Public License as published by
# the Free Software Foundation, either version 3 of the License, or
# (at your option) any later version.
#
# ETE is distributed in the hope that it will be useful,
# but WITHOUT ANY WARRANTY; without even the implied warranty of
# MERCHANTABILITY or FITNESS FOR A PARTICULAR PURPOSE.  See the
# GNU General Public License for more details.
#
# You should have received a copy of the GNU General Public License
# along with ETE.  If not, see <http://www.gnu.org/licenses/>.
#
# #END_LICENSE#############################################################

from PyQt4 import QtCore, QtGui
from numpy import isfinite as _isfinite, ceil

from main import add_face_to_node, _Background, _Border

isfinite = lambda n: n and _isfinite(n)

_aafgcolors = {
    'A':"#000000" ,
    'R':"#000000" ,
    'N':"#000000" ,
    'D':"#000000" ,
    'C':"#000000" ,
    'Q':"#000000" ,
    'E':"#000000" ,
    'G':"#000000" ,
    'H':"#000000" ,
    'I':"#000000" ,
    'L':"#000000" ,
    'K':"#000000" ,
    'M':"#000000" ,
    'F':"#000000" ,
    'P':"#000000" ,
    'S':"#000000" ,
    'T':"#000000" ,
    'W':"#000000" ,
    'Y':"#000000" ,
    'V':"#000000" ,
    'B':"#000000" ,
    'Z':"#000000" ,
    'X':"#000000",
    '.':"#000000",
    '-':"#000000",
}

_aabgcolors = {
    'A':"#C8C8C8" ,
    'R':"#145AFF" ,
    'N':"#00DCDC" ,
    'D':"#E60A0A" ,
    'C':"#E6E600" ,
    'Q':"#00DCDC" ,
    'E':"#E60A0A" ,
    'G':"#EBEBEB" ,
    'H':"#8282D2" ,
    'I':"#0F820F" ,
    'L':"#0F820F" ,
    'K':"#145AFF" ,
    'M':"#E6E600" ,
    'F':"#3232AA" ,
    'P':"#DC9682" ,
    'S':"#FA9600" ,
    'T':"#FA9600" ,
    'W':"#B45AB4" ,
    'Y':"#3232AA" ,
    'V':"#0F820F" ,
    'B':"#FF69B4" ,
    'Z':"#FF69B4" ,
    'X':"#BEA06E",
    '.':"#FFFFFF",
    '-':"#FFFFFF",
    }

_ntfgcolors = {
    'A':'#000000',
    'G':'#000000',
    'I':'#000000',
    'C':'#000000',
    'T':'#000000',
    'U':'#000000',
    '.':"#000000",
    '-':"#000000",
    ' ':"#000000"
    }

_ntbgcolors = {
    'A':'#A0A0FF',
    'G':'#FF7070',
    'I':'#80FFFF',
    'C':'#FF8C4B',
    'T':'#A0FFA0',
    'U':'#FF8080',
    '.':"#FFFFFF",
    '-':"#FFFFFF",
    ' ':"#FFFFFF"
}

__all__ = ["Face", "TextFace", "AttrFace", "ImgFace",
           "ProfileFace", "SequenceFace", "TreeFace",
           "RandomFace", "DynamicItemFace", "StaticItemFace",
           "CircleFace", "PieChartFace", "BarChartFace", "SeqFace"]

class Face(object):
    """ 
    Standard definition of a Face node object.

    This class is not functional and it should only be used to create
    other face objects. By inheriting this class, you set all the
    essential attributes, however the update_pixmap() function is
    required to be reimplemented for convenience.

    User adjustable properties: 

    :param 0 margin_left: in pixels 
    :param 0 margin_right: in pixels
    :param 0 margin_top: in pixels
    :param 0 margin_bottom: in pixels 
    :param 1.0 opacity: a float number in the (0,1) range
    :param True rotable: If True, face will be rotated when necessary
      (i.e. when circular mode is enabled and face occupies an inverted position.)
    :param 0 hz_align: 0 left, 1 center, 2 right
    :param 1 vt_align: 0 top, 1 center, 2 bottom
    :param background: background of face plus its margins
    :param inner_background: background of the face

    :param None border: Border around face margins. Integer number
                        representing the width of the face border line
                        in pixels.  A line width of zero indicates a
                        cosmetic pen. This means that the pen width is
                        always drawn one pixel wide, independent of
                        the transformation set on the painter. A
                        "None" value means invisible border.

    :param None inner_border: Border around face . Integer number
                              representing the width of the face
                              border line in pixels.  A line width of
                              zero indicates a cosmetic pen. This
                              means that the pen width is always drawn
                              one pixel wide, independent of the
                              transformation set on the painter. A
                              "None" value means invisible border.

    """

    def __init__(self):
        self.node        = None
        self.type = "pixmap" # pixmap, text or item

        self.margin_left = 0
        self.margin_right = 0
        self.margin_top = 0
        self.margin_bottom = 0
        self.pixmap = None
        self.opacity = 1.0
        self.rotable = True
        self.hz_align = 0 # 0 left, 1 center, 2 right
        self.vt_align = 1
        self.background = _Background()
        self.border = _Border()
        self.inner_border = _Border()
        self.inner_background = _Background()

    def _size(self):
        if self.pixmap:
            return self._width(),self._height()
        else:
            return 0, 0

    def _width(self):
        if self.pixmap:
            return self.pixmap.width()
        else:
            return 0

    def _height(self):
        if self.pixmap:
            return self.pixmap.height()
        else:
            return 0

    def load_pixmap_from_file(self, filename):
        self.pixmap = QtGui.QPixmap(filename)

    def update_pixmap(self):
        pass

class TextFace(Face):
    """ 
    Static text Face object

    .. currentmodule:: ete_dev
    
    :argument text:     Text to be drawn
    :argument ftype:    Font type, e.g. Arial, Verdana, Courier
    :argument fsize:    Font size, e.g. 10,12,6, (default=10)
    :argument fgcolor:  Foreground font color. RGB code or name in :data:`SVG_COLORS` 
    :argument penwidth: Penwdith used to draw the text.
    :argument fstyle: "normal" or "italic" 
    """

    def __init__(self, text, ftype="Verdana", fsize=10, fgcolor="#000000", penwidth=0, fstyle="normal"):

        Face.__init__(self)

        self.pixmap = None
        self.type = "text"

        self.text = str(text)
        self.fgcolor = fgcolor
        self.ftype = ftype 
        self.fsize = fsize
        self.fstyle = fstyle
        self.penwidth = penwidth

    def _get_font(self):
        font = QtGui.QFont(self.ftype, self.fsize)
        if self.fstyle == "italic":
            font.setStyle(QtGui.QFont.StyleItalic)
        elif self.fstyle == "oblique":
            font.setStyle(QtGui.QFont.StyleOblique)
        return font

    def _height(self):
        fm = QtGui.QFontMetrics(self._get_font())
        h =  fm.boundingRect(QtCore.QRect(), \
                                 QtCore.Qt.AlignLeft, \
                                 self.get_text()).height()
        return h

    def _width(self):
        fm = QtGui.QFontMetrics(self._get_font())
        return fm.size(QtCore.Qt.AlignTop, self.get_text()).width()

    def get_text(self):
        return self.text

class AttrFace(TextFace):
    """ 

    Dynamic text Face. Text rendered is taken from the value of a
    given node attribute.

    :argument attr:     Node's attribute that will be drawn as text
    :argument ftype:    Font type, e.g. Arial, Verdana, Courier, (default="Verdana")
    :argument fsize:    Font size, e.g. 10,12,6, (default=10)
    :argument fgcolor:  Foreground font color. RGB code or name in :data:`SVG_COLORS` 
    :argument penwidth: Penwdith used to draw the text. (default is 0)
    :argument text_prefix: text_rendered before attribute value
    :argument text_suffix: text_rendered after attribute value
    :argument formatter: a text string defining a python formater to
      process the attribute value before renderer. e.g. "%0.2f"
    :argument fstyle: "normal" or "italic" 
    """

    def __init__(self, attr, ftype="Verdana", fsize=10, fgcolor="#000000", \
                     penwidth=0, text_prefix="", text_suffix="", formatter=None, fstyle="normal"):
        Face.__init__(self)
        TextFace.__init__(self, "", ftype, fsize, fgcolor, penwidth, fstyle)
        self.attr     = attr
        self.type     = "text"
        self.text_prefix = text_prefix
        self.text_suffix = text_suffix
        self.attr_formatter = formatter

    def get_text(self):
        if self.attr_formatter:
            text = self.attr_formatter % getattr(self.node, self.attr)
        else:
            text = str(getattr(self.node, self.attr))
        return ''.join(map(str, [self.text_prefix, \
                                     text, \
                                     self.text_suffix]))

class ImgFace(Face):
    """Creates a node Face using an external image file.

    :argument img_file: path to the image file. 
    :argument None width: if provided, image will be scaled to this width (in pixels)
    :argument None height: if provided, image will be scaled to this height (in pixels)

    If only one dimension value (width or height) is provided, the other
    will be calculated to keep aspect ratio. 

    """
    
    def __init__(self, img_file, width=None, height=None):
        Face.__init__(self)
        self.img_file = img_file
        self.width = width
        self.height = height
        
    def update_pixmap(self):
        self.pixmap = QtGui.QPixmap(self.img_file)
        
        if self.width or self.height:
            w, h = self.width, self.height
            ratio = self.pixmap.width() / float(self.pixmap.height())
            if not w:
                w = ratio * h
            if not h:
                h = w  / ratio
            self.pixmap = self.pixmap.scaled(w, h)

class ProfileFace(Face):
    """ 
    A profile Face for ClusterNodes 

    :argument max_v: maximum value used to build the build the plot scale.
    :argument max_v: minimum value used to build the build the plot scale.
    :argument center_v: Center value used to scale plot and heatmap.
    :argument 200 width:  Plot width in pixels. 
    :argument 40 height: Plot width in pixels. 
    :argument lines style: Plot style: "lines", "bars", "cbars" or "heatmap".

    :argument 2 colorscheme: colors used to create the gradient from
      min values to max values. 0=green & blue; 1=green & red; 2=red &
      blue. In all three cases, missing values are rendered in black
      and transition color (values=center) is white.
    """

    def __init__(self,max_v,min_v,center_v,width=200,height=40,style="lines", colorscheme=2):
        Face.__init__(self)

        self.width  = width
        self.height = height
        self.max_value = max_v
        self.min_value = min_v
        self.center_v  = center_v
        self.style = style
        self.colorscheme = colorscheme

    def update_pixmap(self):
        if self.style=="lines":
            self.draw_line_profile()
        elif self.style=="heatmap":
            self.draw_heatmap_profile()
        elif self.style=="bars":
            self.draw_bar_profile()
        elif self.style=="cbars":
            self.draw_centered_bar_profile()

    def get_color_gradient(self):
        colors = []
        if self.colorscheme == 0:
            # Blue and Green
            for a in xrange(100,0,-1):
                color=QtGui.QColor()
                color.setRgb( 200-2*a,255,200-2*a )
                colors.append(color)

            colors.append(QtGui.QColor("white"))

            for a in xrange(0,100):
                color=QtGui.QColor()
                color.setRgb( 200-2*a,200-2*a,255 )
                colors.append(color)
#            color=QtGui.QColor()
#            color.setRgb( 0,255,255 )
#            colors.append(color)

        elif self.colorscheme == 1:
            for a in xrange(100,0,-1):
                color=QtGui.QColor()
                color.setRgb( 200-2*a,255,200-2*a )
                colors.append(color)

            colors.append(QtGui.QColor("white"))

            for a in xrange(0,100):
                color=QtGui.QColor()
                color.setRgb( 255,200-2*a,200-2*a )
                colors.append(color)
#            color=QtGui.QColor()
#            color.setRgb(255,255,0 )
#            colors.append(color)

        else:
            # Blue and Red
            for a in xrange(100,0,-1):
                color=QtGui.QColor()
                color.setRgb( 200-2*a,200-2*a,255 )
                colors.append(color)

            colors.append(QtGui.QColor("white"))

            for a in xrange(0,100):
                color=QtGui.QColor()
                color.setRgb( 255,200-2*a,200-2*a )
                colors.append(color)

#            color=QtGui.QColor()
#            color.setRgb( 255,0,255 )
#            colors.append(color)

        return colors

    def draw_bar_profile(self):
        # Calculate vector
        mean_vector = self.node.profile
        deviation_vector = self.node.deviation
        # If no vector, skip
        if mean_vector is None:
            return

        colors = self.get_color_gradient()

        vlength = len(mean_vector)
        # pixels per array position
        profile_width = self.width  - 40
        profile_height= self.height 

        x_alpha = float( profile_width / (len(mean_vector)) )
        y_alpha = float ( (profile_height-1) / (self.max_value-self.min_value) )

        # Creates a pixmap
        self.pixmap = QtGui.QPixmap(self.width,self.height)
        self.pixmap.fill(QtGui.QColor("white"))
        p = QtGui.QPainter(self.pixmap)

        x2 = 0 
        y  = 0

        # Mean and quartiles y positions
        mean_line_y = y + profile_height/2
        line2_y     = mean_line_y + profile_height/4
        line3_y     = mean_line_y - profile_height/4

        # Draw axis and scale
        p.setPen(QtGui.QColor("black"))
        p.drawRect(x2,y,profile_width, profile_height-1)
        p.setFont(QtGui.QFont("Verdana",8))
        p.drawText(profile_width,y+10,"%0.3f" %self.max_value)
        p.drawText(profile_width,y+profile_height,"%0.3f" %self.min_value)

        dashedPen = QtGui.QPen(QtGui.QBrush(QtGui.QColor("#ddd")), 0)
        dashedPen.setStyle(QtCore.Qt.DashLine)

        # Draw hz grid
        p.setPen(dashedPen)
        p.drawLine(x2+1, mean_line_y, profile_width-2, mean_line_y )
        p.drawLine(x2+1, line2_y, profile_width-2, line2_y )
        p.drawLine(x2+1, line3_y, profile_width-2, line3_y )


        # Draw bars
        for pos in xrange(vlength):
            # first and second X pixel positions
            x1 = x2
            x2 = x1 + x_alpha

            dev1 =  self.fit_to_scale(deviation_vector[pos])
            mean1 = self.fit_to_scale(mean_vector[pos])

            # If nan value, skip
            if not isfinite(mean1):
                continue

            # Set heatmap color
            if mean1 > self.center_v:
                color_index = abs(int(ceil(((self.center_v - mean1) * 100) / (self.max_value - self.center_v))))
                customColor = colors[100 + color_index]
            elif mean1 < self.center_v:
                color_index = abs(int(ceil(((self.center_v - mean1) * 100) / (self.min_value - self.center_v))))
                customColor = colors[100 - color_index]
            else:
                customColor = colors[100]

            # mean bar high
            mean_y1     = int ( (mean1 - self.min_value) * y_alpha)

            # Draw bar border
            p.setPen(QtGui.QColor("black"))
            #p.drawRect(x1+2,mean_y1, x_alpha-3, profile_height-mean_y1+1)
            # Fill bar with custom color
            p.fillRect(x1+3,profile_height-mean_y1, x_alpha-4, mean_y1-1, QtGui.QBrush(customColor))

            # Draw error bars
            if dev1 != 0:
                dev_up_y1   = int((mean1+dev1 - self.min_value) * y_alpha)
                dev_down_y1 = int((mean1-dev1 - self.min_value) * y_alpha)
                p.drawLine(x1+x_alpha/2, profile_height-dev_up_y1 ,x1+x_alpha/2, profile_height-dev_down_y1 )
                p.drawLine(x1-1+x_alpha/2,  profile_height-dev_up_y1, x1+1+x_alpha/2, profile_height-dev_up_y1 )
                p.drawLine(x1-1+x_alpha/2,  profile_height-dev_down_y1, x1+1+x_alpha/2, profile_height-dev_down_y1 )

    def draw_centered_bar_profile(self):
        # Calculate vector
        mean_vector  = self.node.profile
        deviation_vector = self.node.deviation
        # If no vector, skip
        if mean_vector is None:
            return

        colors = self.get_color_gradient()

        vlength = len(mean_vector)
        # pixels per array position
        profile_width = self.width - 40
        profile_height= self.height

        x_alpha = float( profile_width / (len(mean_vector)) )
        y_alpha_up = float ( ((profile_height-1)/2) / (self.max_value-self.center_v) )
        y_alpha_down = float ( ((profile_height-1)/2) / (self.min_value-self.center_v) )

        # Creates a pixmap
        self.pixmap = QtGui.QPixmap(self.width,self.height)
        self.pixmap.fill(QtGui.QColor("white"))
        p = QtGui.QPainter(self.pixmap)

        x2 = 0
        y  = 0 

        # Mean and quartiles y positions
        mean_line_y = y + profile_height/2
        line2_y     = mean_line_y + profile_height/4
        line3_y     = mean_line_y - profile_height/4

        # Draw axis and scale
        p.setPen(QtGui.QColor("black"))
        p.drawRect(x2,y,profile_width, profile_height-1)
        p.setFont(QtGui.QFont("Verdana",8))
        p.drawText(profile_width,y+10,"%0.3f" %self.max_value)
        p.drawText(profile_width,y+profile_height,"%0.3f" %self.min_value)
        p.drawText(profile_width,mean_line_y,"%0.3f" %self.center_v)

        dashedPen = QtGui.QPen(QtGui.QBrush(QtGui.QColor("#ddd")), 0)
        dashedPen.setStyle(QtCore.Qt.DashLine)

        # Draw hz grid
        p.setPen(dashedPen)
        p.drawLine(x2+1, mean_line_y, profile_width-2, mean_line_y )
        p.drawLine(x2+1, line2_y, profile_width-2, line2_y )
        p.drawLine(x2+1, line3_y, profile_width-2, line3_y )


        # Draw bars
        for pos in xrange(vlength):
            # first and second X pixel positions
            x1 = x2
            x2 = x1 + x_alpha

            dev1 =  self.fit_to_scale( deviation_vector[pos]   )
            mean1 = self.fit_to_scale( mean_vector[pos]        )

            # If nan value, skip
            if not isfinite(mean1):
                continue

            # Set heatmap color
            if mean1>self.center_v:
                color_index = abs(int(ceil(((self.center_v-mean1)*100)/(self.max_value-self.center_v))))
                customColor = colors[100 + color_index]

                #print mean1, color_index, len(colors), "%x" %colors[100 + color_index].rgb()
                #print abs(((self.center_v-mean1)*100)/(self.max_value-self.center_v))
                #print round(((self.center_v-mean1)*100)/(self.max_value-self.center_v))

            elif mean1<self.center_v:
                color_index = abs(int(ceil(((self.center_v-mean1)*100)/(self.min_value-self.center_v))))
                customColor = colors[100 - color_index]
            else:
                customColor = colors[100]

            # mean bar high
            if mean1 < self.center_v:
                mean_y1 = int(abs((mean1 - self.center_v) * y_alpha_down))
            else:
                mean_y1 = int(abs((mean1 - self.center_v) * y_alpha_up))

            # Draw bar border
            p.setPen(QtGui.QColor("black"))
            #p.drawRect(x1+2,mean_y1, x_alpha-3, profile_height-mean_y1+1)
            # Fill bar with custom color
            if mean1<self.center_v:
                p.fillRect(x1+3, mean_line_y, x_alpha-4, mean_y1, QtGui.QBrush(customColor))
            else:
                p.fillRect(x1+3, mean_line_y-mean_y1, x_alpha-4, mean_y1+1, QtGui.QBrush(customColor))

            # Draw error bars
            if dev1 != 0:
                if mean1<self.center_v:
                    dev_up_y1   = int((mean1+dev1 - self.center_v) * y_alpha_down)
                    dev_down_y1 = int((mean1-dev1 - self.center_v) * y_alpha_down)
                    p.drawLine(x1+x_alpha/2, mean_line_y+dev_up_y1 ,x1+x_alpha/2, mean_line_y+dev_down_y1 )
                    p.drawLine(x1-1+x_alpha/2, mean_line_y+dev_up_y1 ,x1+1+x_alpha/2, mean_line_y+dev_up_y1 )
                    p.drawLine(x1-1+x_alpha/2, mean_line_y+dev_down_y1 ,x1+1+x_alpha/2, mean_line_y+dev_down_y1 )
                else:
                    dev_up_y1   = int((mean1+dev1 - self.center_v) * y_alpha_up)
                    dev_down_y1 = int((mean1-dev1 - self.center_v) * y_alpha_up)
                    p.drawLine(x1+x_alpha/2, mean_line_y-dev_up_y1 ,x1+x_alpha/2, mean_line_y-dev_down_y1 )
                    p.drawLine(x1-1+x_alpha/2, mean_line_y-dev_up_y1 ,x1+1+x_alpha/2, mean_line_y-dev_up_y1 )
                    p.drawLine(x1-1+x_alpha/2, mean_line_y-dev_down_y1 ,x1+1+x_alpha/2, mean_line_y-dev_down_y1 )

    def draw_line_profile(self):
        # Calculate vector
        mean_vector = self.node.profile
        deviation_vector = self.node.deviation
        if mean_vector is None:
            return

        vlength = len(mean_vector)
        # pixels per array position
        profile_width = self.width - 40
        profile_height= self.height 


        x_alpha = float( profile_width / (len(mean_vector)-1) )
        y_alpha = float ( (profile_height-1) / (self.max_value-self.min_value) )

        # Creates a pixmap
        self.pixmap = QtGui.QPixmap(self.width,self.height)
        self.pixmap.fill(QtGui.QColor("white"))
        p = QtGui.QPainter(self.pixmap)

        x2 = 0
        y  = 0

        # Mean and quartiles y positions
        mean_line_y = y + profile_height/2
        line2_y     = mean_line_y + profile_height/4
        line3_y     = mean_line_y - profile_height/4
        
        # Draw axis and scale
        p.setPen(QtGui.QColor("black"))
        p.drawRect(x2,y,profile_width, profile_height-1)
        p.setFont(QtGui.QFont("Verdana",8))
        p.drawText(profile_width,y+10,"%0.3f" %self.max_value)
        p.drawText(profile_width,y+profile_height,"%0.3f" %self.min_value)
        p.drawText(profile_width,mean_line_y+5,"%0.3f" %self.center_v)

        dashedPen = QtGui.QPen(QtGui.QBrush(QtGui.QColor("#ddd")), 0)
        dashedPen.setStyle(QtCore.Qt.DashLine)

        # Draw hz grid
        p.setPen(dashedPen)
        p.drawLine(x2+1, mean_line_y, profile_width-2, mean_line_y )
        p.drawLine(x2+1, line2_y, profile_width-2, line2_y )
        p.drawLine(x2+1, line3_y, profile_width-2, line3_y )

        # Draw lines
        for pos in xrange(0,vlength-1):
            dev1 =  self.fit_to_scale(mean_vector[pos] + deviation_vector[pos])
            dev2 =  self.fit_to_scale(mean_vector[pos+1] + deviation_vector[pos+1])
            mean1 = self.fit_to_scale(mean_vector[pos])
            mean2 = self.fit_to_scale(mean_vector[pos+1])
            # first and second X pixel positions
            x1 = x2
            x2 = x1 + x_alpha

            # Draw vt grid
            if x2 < profile_width:
                p.setPen(dashedPen)
                p.drawLine(x2, y+1, x2, profile_height-2)

            # If nan values, continue
            if not isfinite(mean1) or not isfinite(mean2):
                continue

            # First Y postions for mean
            mean_y1 = (mean1 - self.min_value) * y_alpha
            # Second Y postions for mean
            mean_y2 = (mean2 - self.min_value) * y_alpha
            if dev1!= 0 and dev2!=0:
                # First Y postions for deviations
                dev_y1   = (dev1 - self.min_value) * y_alpha
                # Second Y postions for deviations
                dev_y2   = (dev2 - self.min_value) * y_alpha
                # Draw red deviation lines
                p.setPen(QtGui.QColor("red"))
                p.drawLine(x1, profile_height-dev_y1, x2, profile_height-dev_y2)
                p.drawLine(x1, profile_height+dev_y1, x2, profile_height+dev_y2)
            # Draw blue mean line
            p.setPen(QtGui.QColor("blue"))
            p.drawLine(x1, profile_height-mean_y1, x2, profile_height-mean_y2)
 

    def draw_heatmap_profile(self):
        # Calculate vector
        vector = self.node.profile
        deviation = self.node.deviation
        # If no vector, skip
        if vector is None:
            return

        colors = self.get_color_gradient()

        leaves = self.node.get_leaves()

        vlength = len(vector)
        # pixels per array position
        img_height = self.height * len(leaves)
        profile_width = self.width 
        profile_height= img_height 

        x_alpha = float( profile_width / (len(vector)) )

        # Creates a pixmap
        self.pixmap = QtGui.QPixmap(self.width,img_height)
        self.pixmap.fill(QtGui.QColor("white"))
        p = QtGui.QPainter(self.pixmap)

        x2 = 0
        y  = 0
        y_step = self.height
        for leaf in leaves:
            mean_vector = leaf.profile
            deviation_vector = leaf.deviation
            # Draw heatmap
            for pos in xrange(vlength):
                # first and second X pixel positions
                x1 = x2
                x2 = x1 + x_alpha
                dev1 =  self.fit_to_scale( deviation_vector[pos]   )
                mean1 = self.fit_to_scale( mean_vector[pos]        )
                # Set heatmap color
                if not isfinite(mean1):
                    customColor = QtGui.QColor("#000000")
                elif mean1>self.center_v:
                    color_index = abs(int(ceil(((self.center_v-mean1)*100)/(self.max_value-self.center_v))))
                    customColor = colors[100 + color_index]
                elif mean1<self.center_v:
                    color_index = abs(int(ceil(((self.center_v-mean1)*100)/(self.min_value-self.center_v))))
                    customColor = colors[100 - color_index]
                else:
                    customColor = colors[100]

                # Fill bar with custom color
                p.fillRect(x1, y, x_alpha, y_step, QtGui.QBrush(customColor))
            y+= y_step
            x2 = 0

    def fit_to_scale(self,v):
        if v<self.min_value:
            return float(self.min_value)
        elif v>self.max_value:
            return float(self.max_value)
        else:
            return float(v)


class OLD_SequenceFace(Face):
    """ Creates a new molecular sequence face object.


    :argument seq:  Sequence string to be drawn
    :argument seqtype: Type of sequence: "nt" or "aa"
    :argument fsize:   Font size,  (default=10)

    You can set custom colors for aminoacids or nucleotides: 

    :argument aafg: a dictionary in which keys are aa codes and values
      are foreground RGB colors

    :argument aabg: a dictionary in which keys are aa codes and values
      are background RGB colors

    :argument ntfg: a dictionary in which keys are nucleotides codes
      and values are foreground RGB colors

    :argument ntbg: a dictionary in which keys are nucleotides codes and values
      are background RGB colors

    """

    def __init__(self, seq, seqtype, fsize=10, aafg=None,  \
                     aabg=None, ntfg=None, ntbg=None):

        Face.__init__(self)
        self.seq  = seq
        self.fsize= fsize
        self.fsize = fsize
        self.style = seqtype

        if not aafg:
            aafg = _aafgcolors
        if not aabg: 
            aabg = _aabgcolors
        if not ntfg:
            ntfg = _ntfgcolors
        if not ntbg:
            ntbg = _ntbgcolors

        self.aafg = aafg
        self.aabg = aabg
        self.ntfg = ntfg
        self.ntbg = ntbg


    def update_pixmap(self):
        font = QtGui.QFont("Courier", self.fsize)
        fm = QtGui.QFontMetrics(font)
        height = fm.leading() + fm.overlinePos() + fm.underlinePos()
        #width  = fm.size(QtCore.Qt.AlignTop, self.seq).width()
        width = self.fsize * len(self.seq)

        self.pixmap = QtGui.QPixmap(width,height)
        self.pixmap.fill()
        p = QtGui.QPainter(self.pixmap)
        x = 0
        y = height - fm.underlinePos()*2

        p.setFont(font)

        for letter in self.seq:
            letter = letter.upper()
            if self.style=="nt":
                letter_brush = QtGui.QBrush(QtGui.QColor(self.ntbg.get(letter,"#ffffff" )))
                letter_pen = QtGui.QPen(QtGui.QColor(self.ntfg.get(letter, "#000000")))
            else:
                letter_brush = QtGui.QBrush(QtGui.QColor(self.aabg.get(letter,"#ffffff" )))
                letter_pen = QtGui.QPen(QtGui.QColor(self.aafg.get(letter,"#000000" )))

            p.setPen(letter_pen)
            p.fillRect(x,0,width, height,letter_brush)
            p.drawText(x, y, letter)
            x += float(width)/len(self.seq)
        p.end()


class StaticItemFace(Face):
    """
    .. versionadded:: 2.1

    Creates a face based on an external QtGraphicsItem object.
    QGraphicsItem object is expected to be independent from tree node
    properties, so its content is assumed to be static (drawn only
    once, no updates when tree changes). 

    :arguments item: an object based on QGraphicsItem
    """
    def __init__(self, item):
        Face.__init__(self)
        self.type = "item"
        self.item = item

    def update_items(self):
        return 

    def _width(self):
        return self.item.rect().width()

    def _height(self):
        return self.item.rect().height()
        

class SequenceFace(StaticItemFace, Face):
    """ Creates a new molecular sequence face object.


    :argument seq:  Sequence string to be drawn
    :argument seqtype: Type of sequence: "nt" or "aa"
    :argument fsize:   Font size,  (default=10)

    You can set custom colors for amino-acids or nucleotides: 

    :argument None  codon       : a string that corresponds to the reverse translation of the amino-acid sequence
    :argument None  col_w       : width of the column (if col_w is lower than font size, letter wont be displayed)
    :argument None  fg_colors   : dictionary of colors for foreground, with as keys each possible character in sequences, and as value the colors
    :argument None  bg_colors   : dictionary of colors for background, with as keys each possible character in sequences, and as value the colors
    :argument 3     alt_col_w   : works together with special_col option, defines the width of given columns
    :argument None  special_col : list of lists containing the bounds of columns to be displayed with alt_col_w as width
    :argument False interactive : more info can be displayed when mouse over sequence

    """
    def __init__(self, seq, seqtype="aa", fsize=10,
                 fg_colors=None, bg_colors=None,
                 codon=None, col_w=None, alt_col_w=3,
                 special_col=None, interactive=False):
        self.seq         = seq
        self.codon       = codon
        self.fsize       = fsize
        self.style       = seqtype
        self.col_w       = float(self.fsize + 1) if col_w is None else float(col_w)
        self.alt_col_w   = float(alt_col_w)
        self.special_col = special_col if special_col else []
        self.width       = 0 # will store the width of the whole sequence
        self.interact    = interactive

        if self.style == "aa":
            if not fg_colors:
                fg_colors = _aafgcolors
            if not bg_colors:
                bg_colors = _aabgcolors
        else:
            if not fg_colors:
                fg_colors = _ntfgcolors
            if not bg_colors:
                bg_colors = _ntbgcolors

        self.fg_col = self.__init_col(fg_colors)
        self.bg_col = self.__init_col(bg_colors)
            
        # for future?
        self.row_h       = 13.0

        super(SequenceFace,
              self).__init__(QtGui.QGraphicsRectItem(0, 0, self.width,
                                                     self.row_h))

    def __init_col(self, color_dic):
        """to speed up the drawing of colored rectangles and characters"""
        new_color_dic = {}
        for car in color_dic:
            new_color_dic[car] = QtGui.QBrush(QtGui.QColor(color_dic[car]))
        return new_color_dic
        
    def update_items(self):
        #self.item = QGraphicsRectItem(0,0,self._total_w, self.row_h)
        seq_width = 0
        nopen = QtGui.QPen(QtCore.Qt.NoPen)
        font = QtGui.QFont("Courier", self.fsize)
        rect_cls = self.InteractiveLetterItem if self.interact \
                   else QtGui.QGraphicsRectItem
        for i, letter in enumerate(self.seq):
            width = self.col_w
            for m in self.special_col:
                if m[0] < i <= m[1]:
                    width = self.alt_col_w
                    break
            #load interactive item if called correspondingly
            rectItem = rect_cls(0, 0, width, self.row_h, parent=self.item)
            rectItem.setX(seq_width) # to give correct X to children item
            rectItem.setBrush(self.bg_col[letter])
            rectItem.setPen(nopen)
            if self.interact:
                if self.codon:
                    rectItem.codon = '%s, %d: %s' % (self.seq[i], i,
                                                     self.codon[i*3:i*3+3])
                else:
                    rectItem.codon = '%s, %d' % (self.seq[i], i)
            # write letter if enough space
            if width >= self.fsize:
                text = QtGui.QGraphicsSimpleTextItem(letter, parent=rectItem)
                text.setFont(font)
                text.setBrush(self.fg_col[letter])
                # Center text according to rectItem size
                tw = text.boundingRect().width()
                th = text.boundingRect().height()
                text.setPos((width - tw)/2, (self.row_h - th)/2)
            seq_width += width
        self.width = seq_width

    class InteractiveLetterItem(QtGui.QGraphicsRectItem):
        """This is a class"""
        def __init__(self, *arg, **karg):
            QtGui.QGraphicsRectItem.__init__(self, *arg, **karg)
            self.codon = None
            self.label = None
            self.setAcceptsHoverEvents(True)
    
        def hoverEnterEvent (self, e):
            """ when mouse is over"""
            if not self.label:
                self.label = QtGui.QGraphicsRectItem(parent=self)
                #self.label.setY(-18)
                self.label.setX(11)
                self.label.setBrush(QtGui.QBrush(QtGui.QColor("white")))
                self.label.text = QtGui.QGraphicsSimpleTextItem(parent=self.label)
    
            self.setZValue(1)
            self.label.text.setText(self.codon)
            self.label.setRect(self.label.text.boundingRect())
            self.label.setVisible(True)
    
        def hoverLeaveEvent(self, e):
            """when mouse leaves area"""
            if self.label: 
                self.label.setVisible(False)
                self.setZValue(0)

        
class TreeFace(Face):
    """ 
    .. versionadded:: 2.1

    Creates a Face containing a Tree object. Yes, a tree within a tree :)

    :argument tree: An ETE Tree instance (Tree, PhyloTree, etc...)
    :argument tree_style: A TreeStyle instance defining how tree show be drawn 
    
    """
    def __init__(self, tree, tree_style):
        Face.__init__(self)
        self.type = "item"
        self.root_node = tree
        self.img = tree_style
        self.item = None

    def update_items(self):
        from qt4_render import render
        hide_root = False
        if self.root_node is self.node:
            hide_root = True
        self.item, self.n2i, self.n2f = render(self.root_node, self.img, hide_root)

    def _width(self):
        return self.item.rect().width()

    def _height(self):
        return self.item.rect().height()


class _SphereItem(QtGui.QGraphicsEllipseItem):
    def __init__(self, radius, color, solid=False):
        r = radius
        d = r*2 
        QtGui.QGraphicsEllipseItem.__init__(self, 0, 0, d, d)
        self.gradient = QtGui.QRadialGradient(r, r, r,(d)/3,(d)/3)
        self.gradient.setColorAt(0.05, QtCore.Qt.white)
        self.gradient.setColorAt(1, QtGui.QColor(color))
        if solid:
            self.setBrush(QtGui.QBrush(QtGui.QColor(color)))
        else:
            self.setBrush(QtGui.QBrush(self.gradient))
        self.setPen(QtGui.QPen(QtGui.QColor(color)))
        #self.setPen(QtCore.Qt.NoPen)

class CircleFace(Face):
    """
    .. versionadded:: 2.1

    Creates a Circle or Sphere Face.

    :arguments radius: integer number defining the radius of the face
    :arguments color: Color used to fill the circle. RGB code or name in :data:`SVG_COLORS` 
    :arguments "circle" style: Valid values are "circle" or "sphere"
    """

    def __init__(self, radius, color, style="circle"):
        Face.__init__(self)
        self.radius = radius
        self.style = style
        self.color = color
        self.type = "item"
        self.rotable = False

    def update_items(self):
        if self.style == "circle":
            self.item = _SphereItem(self.radius, self.color, solid=True)
        elif self.style == "sphere":
            self.item = _SphereItem(self.radius, self.color)

    def _width(self):
        return self.item.rect().width()

    def _height(self):
        return self.item.rect().height()


class DynamicItemFace(Face):
    """
    .. versionadded:: 2.1

    Creates a face based on an external QGraphicsItem object whose
    content depends on the node that is linked to. 

    :arguments constructor: A pointer to a method (function or class
      constructor) returning a QGraphicsItem based
      object. "constructor" method is expected to receive a node
      instance as the first argument. The rest of arguments passed to
      ItemFace are optional and will passed also to the constructor
      function.
    """

    def __init__(self, constructor, *args, **kargs):
        Face.__init__(self)
        self.type = "item"
        self.item = None
        self.constructor = constructor
        self.args = args
        self.kargs = kargs

    def update_items(self):
        self.item = self.constructor(self.node, self.args, self.kargs)

    def _width(self):
        return self.item.rect().width()

    def _height(self):
        return self.item.rect().height()


class RandomFace(Face):
    def __init__(self):
        faces.Face.__init__(self)
        self.type = "item"

    def update_items(self):
        import random
        w = random.randint(4, 100)
        h = random.randint(4, 100)
        self.tree_partition = QtGui.QGraphicsRectItem(0,0,w, h)
        self.tree_partition.setBrush(QtGui.QBrush(QtGui.QColor("green")))

    def _width(self):
        return self.tree_partition.rect().width()

    def _height(self):
        return self.tree_partition.rect().height()


class BackgroundFace(Face):
    def __init__(self, min_width=0, min_height=0):
        faces.Face.__init__(self)
        self.type = "background"
        self.min_height = min_height
        self.min_height = min_width

    def _width(self):
        return self.min_width

    def _height(self):
        return self.min_height


class _PieChartItem(QtGui.QGraphicsRectItem):
    def __init__(self, percents, width, height, colors):
        QtGui.QGraphicsRectItem.__init__(self, 0, 0, width, height)
        self.percents = percents
        self.colors = colors
    def paint(self, painter, option, widget):
        a = 5760
        angle_start = 0
        for i, p in enumerate(self.percents):
            col = self.colors[i]
            painter.setBrush(QtGui.QBrush(QtGui.QColor(col)))
            painter.setPen(QtCore.Qt.NoPen)
            angle_span = (p/100.) * a
            painter.drawPie(self.rect(), angle_start, angle_span )
            angle_start += angle_span


class PieChartFace(Face):
    """ 
    .. versionadded:: 2.2

    :arguments percents: a list of values summing up 100. 
    :arguments width: width of the piechart 
    :arguments height: height of the piechart
    :arguments colors: a list of colors (same length as percents)
   
    """
    def __init__(self, percents, width, height, colors):
        Face.__init__(self)
        if round(sum(percents),3) != 100:
            raise ValueError("PieChartItem: percentage values should sum up 100")

        self.type = "item"
        self.item = None
        self.percents = percents
        self.colors =  colors
        self.width = width
        self.height = height

    def update_items(self):
        self.item = _PieChartItem(self.percents, self.width, self.height, self.colors)
        
    def _width(self):
        return self.item.rect().width()

    def _height(self):
        return self.item.rect().height()


class BarChartFace(Face):
    """ 
    .. versionadded:: 2.2

    :arguments percents: a list of values summing up 100. 
    :arguments width: width of the piechart 
    :arguments height: height of the piechart
    :arguments colors: a list of colors (same length as percents)
   
    """
    def __init__(self, values, deviations, width, height, colors, labels, max_value):
        Face.__init__(self)
        self.type = "item"
        self.item = None
        self.values = values
        self.deviations = deviations
        self.colors =  colors
        self.width = width
        self.height = height
        self.labels = labels
        self.max_value = max_value

    def update_items(self):
        self.item = _BarChartItem(self.values, self.deviations, self.width,
                                  self.height, self.colors, self.labels, 
                                  self.max_value)
        
    def _width(self):
        return self.item.rect().width()

    def _height(self):
        return self.item.rect().height()


class _BarChartItem(QtGui.QGraphicsRectItem):
    def __init__(self, values, deviations, width, height, colors, labels, max_value):
        QtGui.QGraphicsRectItem.__init__(self, 0, 0, width, height)
        self.values = values
        self.deviations = deviations
        self.colors = colors
        self.width = width
        self.height = height
        self.draw_border = False
        self.draw_grid = False
        self.draw_scale = True
        self.labels = labels
        self.max_value = max_value

    def paint(self, p, option, widget):

        

        colors = self.colors
        values = self.values
        deviations = self.deviations
        spacer = 3
        scale_length = self.draw_scale * 40
        width = self.width - scale_length
        spacing_length = (spacer*(len(values)-1))
        height=  self.height 
        if self.max_value is None:
            max_value = max([v+d for v,d in zip(values, deviations) if isfinite(v)])
        else:
            max_value = self.max_value

        min_value = 0
        x_alpha = float((width - spacing_length) / (len(values))) 
        if x_alpha < 1:
            print scale_length + spacing_length + len(values)
            raise ValueError("BarChartFace is too small")
        
        y_alpha = float ( (height-1) / float(max_value - min_value) )
        x2 = 0 
        y  = 0

        # Mean and quartiles y positions
        mean_line_y = y + height / 2
        line2_y     = mean_line_y  + height/4
        line3_y     = mean_line_y - height/4

        if self.draw_border:
            p.setPen(QtGui.QColor("black"))
            p.drawRect(x2, y, width, height - 1)
        if self.draw_scale: 
            p.setFont(QtGui.QFont("Verdana", 8))
            p.drawText(width, y + 10,"%0.3f" %max_value)
            p.drawText(width, y + height,"%0.3f" %min_value)
        if self.draw_grid: 
            dashedPen = QtGui.QPen(QtGui.QBrush(QtGui.QColor("#ddd")), 0)
            dashedPen.setStyle(QtCore.Qt.DashLine)
            p.setPen(dashedPen)
            p.drawLine(x2+1, mean_line_y, width - 2, mean_line_y )
            p.drawLine(x2+1, line2_y, width - 2, line2_y )
            p.drawLine(x2+1, line3_y, width - 2, line3_y )

        # Draw bars
        for pos in xrange(len(values)):
            # first and second X pixel positions
            x1 = x2
            x2 = x1 + x_alpha + spacer

            std =  deviations[pos]
            val = values[pos]

            # If nan value, skip
            if not isfinite(val):
                continue

            color = QtGui.QColor(colors[pos])
            # mean bar high
            mean_y1     = int((val - min_value) * y_alpha)
            # Draw bar border
            p.setPen(QtGui.QColor("black"))

            # Fill bar with custom color
            p.fillRect(x1, height-mean_y1, x_alpha, mean_y1 - 1, QtGui.QBrush(color))

            # Draw error bars
            if std != 0:
                dev_up_y1   = int((val + std - min_value) * y_alpha)
                dev_down_y1 = int((val - std - min_value) * y_alpha)
                center_x = x1 + (x_alpha / 2)
                p.drawLine(center_x, height - dev_up_y1, center_x, height - dev_down_y1)
                p.drawLine(center_x + 1, height - dev_up_y1, center_x -1, height - dev_up_y1)
                p.drawLine(center_x + 1, height - dev_down_y1, center_x -1, height - dev_down_y1)

            if self.labels: 
<<<<<<< HEAD
                p.save();
                p.translate(x1, -height-30);
                p.rotate(90);
                p.drawText(0, 0, self.labels[pos]);
                p.restore();


class SequencePlotFace(StaticItemFace):
    """
    To draw plots, usually correlated to columns in alignment

    :argument      values    : a list of values
    :argument None errors    : a list of errors associated to each value. elements of the list can contain a list with lower and upper error, if they are different.
    :argument None colors    : a list of colors associated to each value
    :argument None header    : a title for the plot
    :argument bar  kind      : kind of plot, one of bar, curve or sticks.
    :argument None fsize     : font size for header and labels
    :argument 100  height    : height of the plot (excluding labels)
    :argument None hlines    : list of y values of horizontal dashed lines to be drawn across plot
    :argument None hlines_col: list of colors associated to each horizontal line
    :argument None col_width : width of a column in the alignment
    :argument red  error_col : color of error bars
    
    """
    def __init__(self, values, errors=None, colors=None, header='',
                 fsize=9, height = 100, hlines=None, kind='bar',
                 hlines_col = None, extras=None, col_width=11,
                 ylim=None, xlabel='', ylabel=''):
        
        self.col_w  = float(col_width)
        self.height = height
        self.values = [float(v) for v in values]
        self.width  = self.col_w * len (self.values)
        self.errors = errors if errors else []
        self.colors = colors if colors else ['gray'] * len(self.values)
        self.header = header
        self.fsize  = fsize
        if ylim:
            self.ylim = tuple((float(y) for y in ylim))
        else:
            dif = (max(self.values) - min(self.values))/20
            if dif >= 1:
                self.ylim = (int(min(self.values)-0.5), int(max(self.values)+0.5))
            else:
                from math import log10
                exp = str(-int(log10(min(self.values))-0.5))
                self.ylim = (float(int(min(self.values)*float('1e'+exp)-0.5))/float('1e'+exp),
                             float(int(max(self.values)/float('1e'+exp)+0.5))/float('1e'+exp))
        self.xlabel = xlabel
        self.ylabel = ylabel

        if self.errors:
            if type(self.errors[0]) is list or type(self.errors[0]) is tuple:
                self._up_err = [float(e[1])  for e in self.errors]
                self._dw_err = [float(-e[0]) for e in self.errors]
            else:
                self._up_err = [float(e)  for e in self.errors]
                self._dw_err = [float(-e) for e in self.errors]
        if kind == 'bar':
            self.draw_fun = self.draw_bar
        elif kind == 'stick':
            self.draw_fun = self.draw_stick
        elif kind == 'curve':
            self.draw_fun = self.draw_curve
        else:
            raise('kind %s not yet implemented... ;)'%kind)
        
        self.hlines     = [float(h) for h in hlines] if hlines else [1.0]
        self.hlines_col = hlines_col if hlines_col else ['black']*len(self.hlines)

        self.extras = extras if extras else ['']
        if len (self.extras) != len (self.values):
            self.extras = ['']
        
        super(SequencePlotFace,
              self).__init__(QtGui.QGraphicsRectItem(-40, 0, self.width+40,
                                                     self.height+50))
        self.item.setPen(QtGui.QPen(QtGui.QColor('white')))

    def update_items(self):
        # draw lines
        for line, col in zip(self.hlines, self.hlines_col):
            self.draw_hlines(line, col)
        # draw plot
        width = self.col_w
        for i, val in enumerate(self.values):
            self.draw_fun(width * i + self.col_w / 2 , val, i)
        # draw error bars
        if self.errors:
            for i in range(len(self.errors)):
                self.draw_errors(width * i + self.col_w / 2 , i)
        # draw x axis
        self.draw_x_axis()
        # draw y axis
        self.draw_y_axis()
        # put header
        self.write_header()

    def write_header(self):
        text = QtGui.QGraphicsSimpleTextItem(self.header)
        text.setFont(QtGui.QFont("Arial", self.fsize))
        text.setParentItem(self.item)
        text.setPos(0, 5)
        
    def draw_y_axis(self):
        lineItem = QtGui.QGraphicsLineItem(0, self.coordY(self.ylim[0]),
                                           0, self.coordY(self.ylim[1]),
                                           parent=self.item)
        lineItem.setPen(QtGui.QPen(QtGui.QColor('black')))
        lineItem.setZValue(10)
        max_w = 0
        for y in set(self.hlines + list(self.ylim)):
            lineItem = QtGui.QGraphicsLineItem(0, self.coordY(y),
                                               -5, self.coordY(y),
                                               parent=self.item)
            lineItem.setPen(QtGui.QPen(QtGui.QColor('black')))
            lineItem.setZValue(10)
            text = QtGui.QGraphicsSimpleTextItem(str(y))
            text.setFont(QtGui.QFont("Arial", self.fsize-2))
            text.setParentItem(self.item)
            tw = text.boundingRect().width()
            max_w = tw if tw > max_w else max_w
            th = text.boundingRect().height()
            # Center text according to masterItem size
            text.setPos(-tw - 5, self.coordY(y)-th/2)
        if self.ylabel:
            text = QtGui.QGraphicsSimpleTextItem(self.ylabel)
            text.setFont(QtGui.QFont("Arial", self.fsize-1))
            text.setParentItem(self.item)
            text.rotate(-90)
            tw = text.boundingRect().width()
            th = text.boundingRect().height()
            # Center text according to masterItem size
            text.setPos(-th -5-max_w, tw/2+self.coordY(sum(self.ylim)/2))
      
    def draw_x_axis(self):
        lineItem = QtGui.QGraphicsLineItem(self.col_w/2,
                                           self.coordY(self.ylim[0])+2,
                                           self.width-self.col_w/2,
                                           self.coordY(self.ylim[0])+2,
                                           parent=self.item)
        lineItem.setPen(QtGui.QPen(QtGui.QColor('black')))
        lineItem.setZValue(10)
        all_vals = range(0, len(self.values), 5)
        if (len(self.values)-1)%5:
            all_vals += [len(self.values)-1]
        for x in all_vals:
            lineItem = QtGui.QGraphicsLineItem(0, self.coordY(self.ylim[0])+2,
                                               0, self.coordY(self.ylim[0])+6,
                                               parent=self.item)
            lineItem.setX(x*self.col_w + self.col_w/2)
            lineItem.setPen(QtGui.QPen(QtGui.QColor('black')))
            lineItem.setZValue(10)
            text = QtGui.QGraphicsSimpleTextItem(str(x))
            text.setFont(QtGui.QFont("Arial", self.fsize-2))
            text.setParentItem(self.item)
            tw = text.boundingRect().width()
            # Center text according to masterItem size
            text.setPos(x*self.col_w-tw/2 + self.col_w/2,
                        self.coordY(self.ylim[0])+6)
        
    def coordY(self, y):
        """
        return the transformation of Y according to mean value
        (that is last element of lines)
        """
        y_offset = 30
        if self.ylim[1] <= y: return y_offset
        if self.ylim[1] == 0: return self.height + y_offset
        if self.ylim[0] >= y: return self.height + y_offset
        #return self.height - y * self.height / self.ylim[1]
        return self.height + y_offset - (y-self.ylim[0]) / (self.ylim[1]-self.ylim[0]) * self.height
            
    def draw_hlines (self, line, col):
        lineItem = QtGui.QGraphicsLineItem(0, self.coordY(line),
                                           self.width, self.coordY(line),
                                           parent=self.item)
        lineItem.setPen(QtGui.QPen(QtGui.QColor(col), 1, QtCore.Qt.DashLine))
        lineItem.setZValue(10)

    def draw_bar(self, x, y, i):
        h = self.coordY(self.ylim[0])#self.height
        coordY = self.coordY
        item = self.item
        # if value stands out of bound
        if y < self.ylim[0]: return
        if y < self.ylim[1]:
            # left line
            lineItem = QtGui.QGraphicsLineItem(0, h, 0, coordY(y), parent=item)
            lineItem.setX(x-3)
            lineItem.setPen(QtGui.QPen(QtGui.QColor(self.colors[i]),2))
            # right line
            lineItem = QtGui.QGraphicsLineItem(0, h, 0, coordY(y), parent=item)
            lineItem.setX(x+3)
            lineItem.setPen(QtGui.QPen(QtGui.QColor(self.colors[i]),2))
            # top line
            lineItem = QtGui.QGraphicsLineItem(0, coordY(y), 6, coordY(y), parent=item)
            lineItem.setX(x-3)
            lineItem.setPen(QtGui.QPen(QtGui.QColor(self.colors[i]),2))
        else:
            # lower left line
            lineItem = QtGui.QGraphicsLineItem(0, h, 0, coordY(y), parent=item)
            lineItem.setX(x-3)
            lineItem.setPen(QtGui.QPen(QtGui.QColor(self.colors[i]),2))
            # lower right line
            lineItem = QtGui.QGraphicsLineItem(0, h, 0, coordY(y), parent=item)
            lineItem.setX(x+3)
            lineItem.setPen(QtGui.QPen(QtGui.QColor(self.colors[i]),2))
            # upper left line
            lineItem = QtGui.QGraphicsLineItem(0, coordY(y)-4, 0, coordY(y)-7, parent=item)
            lineItem.setX(x-3)
            lineItem.setPen(QtGui.QPen(QtGui.QColor(self.colors[i]),2))
            # upper right line
            lineItem = QtGui.QGraphicsLineItem(0, coordY(y)-4, 0, coordY(y)-7, parent=item)
            lineItem.setX(x+3)
            lineItem.setPen(QtGui.QPen(QtGui.QColor(self.colors[i]),2))
            # top line
            lineItem = QtGui.QGraphicsLineItem(0, coordY(y)-7, 6, coordY(y)-7, parent=item)
            lineItem.setX(x-3)
            lineItem.setPen(QtGui.QPen(QtGui.QColor(self.colors[i]),2))
        
    def draw_stick(self, x, y, i):
        lineItem = QtGui.QGraphicsLineItem(0, self.coordY(self.ylim[0]),
                                           0, self.coordY(y),
                                           parent=self.item)
        lineItem.setX(x)
        lineItem.setPen(QtGui.QPen(QtGui.QColor(self.colors[i]),2))

    def draw_errors(self, x, i):
        lower = self.values[i]+self._dw_err[i]
        upper = self.values[i]+self._up_err[i]
        lineItem = QtGui.QGraphicsLineItem(0, self.coordY(lower), 0,
                                           self.coordY(upper), parent=self.item)
        lineItem.setX(x)
        lineItem.setPen(QtGui.QPen(QtGui.QColor('black'),1))
        
    def draw_curve(self, x, y, i):
        # top line
        lineItem = QtGui.QGraphicsLineItem(0, self.coordY(y), 4,
                                           self.coordY(y), parent=self.item)
        lineItem.setX(x-2)
        lineItem.setPen(QtGui.QPen(QtGui.QColor(self.colors[i]),2))
        if i > 0:
            prev = self.values[i-1] if i>0 else self.values[i]
            lineItem = QtGui.QGraphicsLineItem(0, self.coordY(prev), self.col_w-4,
                                               self.coordY(y), parent=self.item)
            lineItem.setX(x - self.col_w+2)
            lineItem.setPen(QtGui.QPen(QtGui.QColor(self.colors[i]),2))


            
=======
                p.save()
                p.translate(x1, -height-30)
                p.rotate(90)
                p.drawText(0, 0, str(self.labels[pos]))
                p.restore()



class SeqFace(Face):
    def __init__(self, seq, motifs=None, seqtype="aa"):
        Face.__init__(self)
        self.motifs = motifs or []
        self.seq  = seq
        
        self.style = seqtype
        self.aafg = _aafgcolors
        self.aabg = _aabgcolors
        self.ntfg = _ntfgcolors
        self.ntbg = _ntbgcolors

        self.type2info = {"s": [2, 12],
                          "m": [10, 12],
                          "*": [2, 12],
                      }

        self.regions = make_regions(self.seq, self.motifs)
        
    def update_pixmap(self):
        #regions = []
        #for r in self.regions:
        #    last_end = 0
        #    if r[2] == "s":
        #        for same_letter in re.finditer("((.)\\2{2}\\2+)", self.seq[r[0]:r[1]]):
        #            start, end =  same_letter.span()
        #            if start > last_end + 1:
        #                regions.append([last_end, start, r[2]])
        #            regions.append([start, end, "*"])
        #            last_end = end
        #    if last_end < r[1]:
        #        regions.append([last_end, r[1], r[2]])
        regions = self.regions
        w, h = 0, 0
        for r in regions:
            rw, rh = self.type2info[r[2]]
            w += rw * (r[1]-r[0])
            h = max(h, rh)

        self.pixmap = QtGui.QPixmap(w, h)
        self.pixmap.fill()
        p = QtGui.QPainter(self.pixmap)

        pen = QtGui.QPen()
        #pen.setWidth(0)
        brush = QtGui.QBrush()
        p.setPen(pen)
        p.setBrush(brush)
        QColor = QtGui.QColor
        x = 0                
        for r in regions:
            rw, rh = self.type2info[r[2]]
            y = (h/2) - (rh/2) # draw vertically centered

            if r[2] == "*":
                # Performance increase if a group by blocks?
                letter = self.seq[r[0]].upper()
                rw = rw * (r[1]-r[0])
                if self.style=="nt":
                    bgcolor = self.ntbg.get(letter, "#eeeeee")
                else:
                    bgcolor = self.aabg.get(letter, "#eeeeee")
                if letter == "-":
                    pass #p.drawRect(x, y, rw*), rh)
                else:
                    p.fillRect(x, y, rw, rh, QColor(bgcolor))
                x += rw
                a
            else:
                for pos in xrange(r[0], r[1]):
                    letter = self.seq[pos].upper()
                    #print letter,
                    if self.style=="nt":
                        bgcolor = self.ntbg.get(letter, "#eeeeee")
                    else:
                        bgcolor = self.aabg.get(letter, "#eeeeee")

                    if letter in(["-","."]):
                        #pen.setColor(QColor("black"))
                        #p.drawLine(x, h/2, x+rw, h/2)
                        pass # skip gaps
                    else:
                        p.fillRect(x, y, rw, rh, QColor(bgcolor))
                    x += rw
        p.end()

def make_regions(seq, motifs):
    poswidth = 2
    posheight = 4
    motifposwidth = 12
    motifposheight = 12
    
    #Sort regions
    regions = []
    current_pos = 0
    end = 0
    for mf in motifs:
        start, end = mf
        start -= 1
        if start < current_pos:
            print current_pos, start, mf
            raise ValueError("Overlaping motifs are not supported")
        if start > current_pos:
            regions.append([current_pos, start, "s"])
        regions.append([start, end, "m"])
        current_pos = end
    if len(seq) > end:
        regions.append([end, len(seq), "s"])
    
    return regions

                
>>>>>>> c4057e3e
<|MERGE_RESOLUTION|>--- conflicted
+++ resolved
@@ -24,7 +24,7 @@
 from PyQt4 import QtCore, QtGui
 from numpy import isfinite as _isfinite, ceil
 
-from main import add_face_to_node, _Background, _Border
+from main import add_face_to_node, _Background, _Border, COLOR_SCHEMES
 
 isfinite = lambda n: n and _isfinite(n)
 
@@ -111,7 +111,8 @@
 __all__ = ["Face", "TextFace", "AttrFace", "ImgFace",
            "ProfileFace", "SequenceFace", "TreeFace",
            "RandomFace", "DynamicItemFace", "StaticItemFace",
-           "CircleFace", "PieChartFace", "BarChartFace", "SeqFace"]
+           "CircleFace", "PieChartFace", "BarChartFace",
+           "SequencePlotFace"]
 
 class Face(object):
     """ 
@@ -750,6 +751,7 @@
             return float(v)
 
 
+
 class OLD_SequenceFace(Face):
     """ Creates a new molecular sequence face object.
 
@@ -828,159 +830,6 @@
             x += float(width)/len(self.seq)
         p.end()
 
-
-class StaticItemFace(Face):
-    """
-    .. versionadded:: 2.1
-
-    Creates a face based on an external QtGraphicsItem object.
-    QGraphicsItem object is expected to be independent from tree node
-    properties, so its content is assumed to be static (drawn only
-    once, no updates when tree changes). 
-
-    :arguments item: an object based on QGraphicsItem
-    """
-    def __init__(self, item):
-        Face.__init__(self)
-        self.type = "item"
-        self.item = item
-
-    def update_items(self):
-        return 
-
-    def _width(self):
-        return self.item.rect().width()
-
-    def _height(self):
-        return self.item.rect().height()
-        
-
-class SequenceFace(StaticItemFace, Face):
-    """ Creates a new molecular sequence face object.
-
-
-    :argument seq:  Sequence string to be drawn
-    :argument seqtype: Type of sequence: "nt" or "aa"
-    :argument fsize:   Font size,  (default=10)
-
-    You can set custom colors for amino-acids or nucleotides: 
-
-    :argument None  codon       : a string that corresponds to the reverse translation of the amino-acid sequence
-    :argument None  col_w       : width of the column (if col_w is lower than font size, letter wont be displayed)
-    :argument None  fg_colors   : dictionary of colors for foreground, with as keys each possible character in sequences, and as value the colors
-    :argument None  bg_colors   : dictionary of colors for background, with as keys each possible character in sequences, and as value the colors
-    :argument 3     alt_col_w   : works together with special_col option, defines the width of given columns
-    :argument None  special_col : list of lists containing the bounds of columns to be displayed with alt_col_w as width
-    :argument False interactive : more info can be displayed when mouse over sequence
-
-    """
-    def __init__(self, seq, seqtype="aa", fsize=10,
-                 fg_colors=None, bg_colors=None,
-                 codon=None, col_w=None, alt_col_w=3,
-                 special_col=None, interactive=False):
-        self.seq         = seq
-        self.codon       = codon
-        self.fsize       = fsize
-        self.style       = seqtype
-        self.col_w       = float(self.fsize + 1) if col_w is None else float(col_w)
-        self.alt_col_w   = float(alt_col_w)
-        self.special_col = special_col if special_col else []
-        self.width       = 0 # will store the width of the whole sequence
-        self.interact    = interactive
-
-        if self.style == "aa":
-            if not fg_colors:
-                fg_colors = _aafgcolors
-            if not bg_colors:
-                bg_colors = _aabgcolors
-        else:
-            if not fg_colors:
-                fg_colors = _ntfgcolors
-            if not bg_colors:
-                bg_colors = _ntbgcolors
-
-        self.fg_col = self.__init_col(fg_colors)
-        self.bg_col = self.__init_col(bg_colors)
-            
-        # for future?
-        self.row_h       = 13.0
-
-        super(SequenceFace,
-              self).__init__(QtGui.QGraphicsRectItem(0, 0, self.width,
-                                                     self.row_h))
-
-    def __init_col(self, color_dic):
-        """to speed up the drawing of colored rectangles and characters"""
-        new_color_dic = {}
-        for car in color_dic:
-            new_color_dic[car] = QtGui.QBrush(QtGui.QColor(color_dic[car]))
-        return new_color_dic
-        
-    def update_items(self):
-        #self.item = QGraphicsRectItem(0,0,self._total_w, self.row_h)
-        seq_width = 0
-        nopen = QtGui.QPen(QtCore.Qt.NoPen)
-        font = QtGui.QFont("Courier", self.fsize)
-        rect_cls = self.InteractiveLetterItem if self.interact \
-                   else QtGui.QGraphicsRectItem
-        for i, letter in enumerate(self.seq):
-            width = self.col_w
-            for m in self.special_col:
-                if m[0] < i <= m[1]:
-                    width = self.alt_col_w
-                    break
-            #load interactive item if called correspondingly
-            rectItem = rect_cls(0, 0, width, self.row_h, parent=self.item)
-            rectItem.setX(seq_width) # to give correct X to children item
-            rectItem.setBrush(self.bg_col[letter])
-            rectItem.setPen(nopen)
-            if self.interact:
-                if self.codon:
-                    rectItem.codon = '%s, %d: %s' % (self.seq[i], i,
-                                                     self.codon[i*3:i*3+3])
-                else:
-                    rectItem.codon = '%s, %d' % (self.seq[i], i)
-            # write letter if enough space
-            if width >= self.fsize:
-                text = QtGui.QGraphicsSimpleTextItem(letter, parent=rectItem)
-                text.setFont(font)
-                text.setBrush(self.fg_col[letter])
-                # Center text according to rectItem size
-                tw = text.boundingRect().width()
-                th = text.boundingRect().height()
-                text.setPos((width - tw)/2, (self.row_h - th)/2)
-            seq_width += width
-        self.width = seq_width
-
-    class InteractiveLetterItem(QtGui.QGraphicsRectItem):
-        """This is a class"""
-        def __init__(self, *arg, **karg):
-            QtGui.QGraphicsRectItem.__init__(self, *arg, **karg)
-            self.codon = None
-            self.label = None
-            self.setAcceptsHoverEvents(True)
-    
-        def hoverEnterEvent (self, e):
-            """ when mouse is over"""
-            if not self.label:
-                self.label = QtGui.QGraphicsRectItem(parent=self)
-                #self.label.setY(-18)
-                self.label.setX(11)
-                self.label.setBrush(QtGui.QBrush(QtGui.QColor("white")))
-                self.label.text = QtGui.QGraphicsSimpleTextItem(parent=self.label)
-    
-            self.setZValue(1)
-            self.label.text.setText(self.codon)
-            self.label.setRect(self.label.text.boundingRect())
-            self.label.setVisible(True)
-    
-        def hoverLeaveEvent(self, e):
-            """when mouse leaves area"""
-            if self.label: 
-                self.label.setVisible(False)
-                self.setZValue(0)
-
-        
 class TreeFace(Face):
     """ 
     .. versionadded:: 2.1
@@ -1059,6 +908,32 @@
         return self.item.rect().height()
 
 
+class StaticItemFace(Face):
+    """
+    .. versionadded:: 2.1
+
+    Creates a face based on an external QtGraphicsItem object.
+    QGraphicsItem object is expected to be independent from tree node
+    properties, so its content is assumed to be static (drawn only
+    once, no updates when tree changes). 
+
+    :arguments item: an object based on QGraphicsItem
+    """
+    def __init__(self, item):
+        Face.__init__(self)
+        self.type = "item"
+        self.item = item
+
+    def update_items(self):
+        return 
+
+    def _width(self):
+        return self.item.rect().width()
+
+    def _height(self):
+        return self.item.rect().height()
+
+
 class DynamicItemFace(Face):
     """
     .. versionadded:: 2.1
@@ -1126,23 +1001,29 @@
 
 
 class _PieChartItem(QtGui.QGraphicsRectItem):
-    def __init__(self, percents, width, height, colors):
+    def __init__(self, percents, width, height, colors, line_color=None):
         QtGui.QGraphicsRectItem.__init__(self, 0, 0, width, height)
         self.percents = percents
         self.colors = colors
+        self.line_color = line_color
+        
     def paint(self, painter, option, widget):
         a = 5760
         angle_start = 0
+        if not self.line_color:
+            painter.setPen(QtCore.Qt.NoPen)
+        else:
+            painter.setPen(QtGui.QColor(self.line_color))
+            
         for i, p in enumerate(self.percents):
             col = self.colors[i]
             painter.setBrush(QtGui.QBrush(QtGui.QColor(col)))
-            painter.setPen(QtCore.Qt.NoPen)
             angle_span = (p/100.) * a
             painter.drawPie(self.rect(), angle_start, angle_span )
             angle_start += angle_span
 
 
-class PieChartFace(Face):
+class PieChartFace(StaticItemFace):
     """ 
     .. versionadded:: 2.2
 
@@ -1152,20 +1033,24 @@
     :arguments colors: a list of colors (same length as percents)
    
     """
-    def __init__(self, percents, width, height, colors):
+    def __init__(self, percents, width, height, colors=None, line_color=None):
         Face.__init__(self)
-        if round(sum(percents),3) != 100:
+        if sum(percents) != 100:
             raise ValueError("PieChartItem: percentage values should sum up 100")
 
         self.type = "item"
         self.item = None
         self.percents = percents
+        if not colors:
+            colors = COLOR_SCHEMES["paired"]
         self.colors =  colors
         self.width = width
         self.height = height
-
+        self.line_color = line_color
+        
     def update_items(self):
-        self.item = _PieChartItem(self.percents, self.width, self.height, self.colors)
+        self.item = _PieChartItem(self.percents, self.width,
+                                  self.height, self.colors, self.line_color)
         
     def _width(self):
         return self.item.rect().width()
@@ -1184,22 +1069,35 @@
     :arguments colors: a list of colors (same length as percents)
    
     """
-    def __init__(self, values, deviations, width, height, colors, labels, max_value):
+    def __init__(self, values, deviations=None, width=200, height=100, colors=None, labels=None, min_value=0, max_value=None):
         Face.__init__(self)
         self.type = "item"
         self.item = None
         self.values = values
-        self.deviations = deviations
+        if not deviations:
+            self.deviations = [0] * len(values)
+        else:
+            self.deviations = deviations
+
+        if not colors:
+            colors = COLOR_SCHEMES["paired"]
         self.colors =  colors
+       
+        
         self.width = width
         self.height = height
         self.labels = labels
         self.max_value = max_value
-
+        self.min_value = min_value
+        self.margin_left = 1
+        self.margin_right = 1
+        self.margin_top = 2
+        self.margin_bottom = 2
+        
     def update_items(self):
         self.item = _BarChartItem(self.values, self.deviations, self.width,
                                   self.height, self.colors, self.labels, 
-                                  self.max_value)
+                                  self.min_value, self.max_value)
         
     def _width(self):
         return self.item.rect().width()
@@ -1209,10 +1107,9 @@
 
 
 class _BarChartItem(QtGui.QGraphicsRectItem):
-    def __init__(self, values, deviations, width, height, colors, labels, max_value):
+    def __init__(self, values, deviations, width, height, colors, labels, min_value, max_value):
         QtGui.QGraphicsRectItem.__init__(self, 0, 0, width, height)
         self.values = values
-        self.deviations = deviations
         self.colors = colors
         self.width = width
         self.height = height
@@ -1221,32 +1118,52 @@
         self.draw_scale = True
         self.labels = labels
         self.max_value = max_value
-
+        self.min_value = min_value
+        self.deviations = deviations
+        
     def paint(self, p, option, widget):
-
-        
-
         colors = self.colors
         values = self.values
         deviations = self.deviations
+
         spacer = 3
-        scale_length = self.draw_scale * 40
-        width = self.width - scale_length
         spacing_length = (spacer*(len(values)-1))
         height=  self.height 
+        
         if self.max_value is None:
             max_value = max([v+d for v,d in zip(values, deviations) if isfinite(v)])
         else:
             max_value = self.max_value
 
-        min_value = 0
-        x_alpha = float((width - spacing_length) / (len(values))) 
+        if self.min_value is None:
+            min_value = min([v+d for v,d in zip(values, deviations) if isfinite(v)])
+        else:
+            min_value = 0
+            
+        scale_length = 0
+        scale_margin = 2
+        if self.draw_scale: 
+            p.setFont(QtGui.QFont("Verdana", 8))
+            max_string = "%g" %max_value
+            min_string = "%g" %min_value
+            fm = QtGui.QFontMetrics(p.font())
+            max_string_metrics = fm.boundingRect(QtCore.QRect(), \
+                                                 QtCore.Qt.AlignLeft, \
+                                                 max_string)
+            min_string_metrics = fm.boundingRect(QtCore.QRect(), \
+                                                 QtCore.Qt.AlignLeft, \
+                                                 min_string)
+            scale_length = scale_margin + max(max_string_metrics.width(),
+                              min_string_metrics.width())
+        
+
+        real_width = self.width - scale_length
+        x_alpha = float((real_width - spacing_length) / (len(values))) 
         if x_alpha < 1:
-            print scale_length + spacing_length + len(values)
             raise ValueError("BarChartFace is too small")
         
         y_alpha = float ( (height-1) / float(max_value - min_value) )
-        x2 = 0 
+        x = 0 
         y  = 0
 
         # Mean and quartiles y positions
@@ -1256,24 +1173,28 @@
 
         if self.draw_border:
             p.setPen(QtGui.QColor("black"))
-            p.drawRect(x2, y, width, height - 1)
+            p.drawRect(x, y, real_width + scale_margin - 1 , height)
+            
         if self.draw_scale: 
-            p.setFont(QtGui.QFont("Verdana", 8))
-            p.drawText(width, y + 10,"%0.3f" %max_value)
-            p.drawText(width, y + height,"%0.3f" %min_value)
+            p.drawText(real_width + scale_margin, max_string_metrics.height(), max_string)
+            p.drawText(real_width + scale_margin, height - 2, min_string)
+            p.drawLine(real_width + scale_margin - 1, 0, real_width + scale_margin - 1, height)
+            p.drawLine(real_width + scale_margin - 1, 0, real_width + scale_margin + 2, y)
+            p.drawLine(real_width + scale_margin - 1, height, real_width + scale_margin + 2, height)
+            
         if self.draw_grid: 
             dashedPen = QtGui.QPen(QtGui.QBrush(QtGui.QColor("#ddd")), 0)
             dashedPen.setStyle(QtCore.Qt.DashLine)
             p.setPen(dashedPen)
-            p.drawLine(x2+1, mean_line_y, width - 2, mean_line_y )
-            p.drawLine(x2+1, line2_y, width - 2, line2_y )
-            p.drawLine(x2+1, line3_y, width - 2, line3_y )
+            p.drawLine(x+1, mean_line_y, real_width - 2, mean_line_y )
+            p.drawLine(x+1, line2_y, real_width - 2, line2_y )
+            p.drawLine(x+1, line3_y, real_width - 2, line3_y )
 
         # Draw bars
         for pos in xrange(len(values)):
             # first and second X pixel positions
-            x1 = x2
-            x2 = x1 + x_alpha + spacer
+            x1 = x
+            x = x1 + x_alpha + spacer
 
             std =  deviations[pos]
             val = values[pos]
@@ -1301,44 +1222,154 @@
                 p.drawLine(center_x + 1, height - dev_down_y1, center_x -1, height - dev_down_y1)
 
             if self.labels: 
-<<<<<<< HEAD
-                p.save();
-                p.translate(x1, -height-30);
-                p.rotate(90);
-                p.drawText(0, 0, self.labels[pos]);
-                p.restore();
-
+                p.save()
+                p.translate(x1, -height-30)
+                p.rotate(90)
+                p.drawText(0, 0, str(self.labels[pos]))
+                p.restore()
+
+
+
+class SeqFace(Face):
+    def __init__(self, seq, motifs=None, seqtype="aa"):
+        Face.__init__(self)
+        self.motifs = motifs or []
+        self.seq  = seq
+        
+        self.style = seqtype
+        self.aafg = _aafgcolors
+        self.aabg = _aabgcolors
+        self.ntfg = _ntfgcolors
+        self.ntbg = _ntbgcolors
+
+        self.type2info = {"s": [2, 12],
+                          "m": [10, 12],
+                          "*": [2, 12],
+                      }
+
+        self.regions = make_regions(self.seq, self.motifs)
+        
+    def update_pixmap(self):
+        #regions = []
+        #for r in self.regions:
+        #    last_end = 0
+        #    if r[2] == "s":
+        #        for same_letter in re.finditer("((.)\\2{2}\\2+)", self.seq[r[0]:r[1]]):
+        #            start, end =  same_letter.span()
+        #            if start > last_end + 1:
+        #                regions.append([last_end, start, r[2]])
+        #            regions.append([start, end, "*"])
+        #            last_end = end
+        #    if last_end < r[1]:
+        #        regions.append([last_end, r[1], r[2]])
+        regions = self.regions
+        w, h = 0, 0
+        for r in regions:
+            rw, rh = self.type2info[r[2]]
+            w += rw * (r[1]-r[0])
+            h = max(h, rh)
+
+        self.pixmap = QtGui.QPixmap(w, h)
+        self.pixmap.fill()
+        p = QtGui.QPainter(self.pixmap)
+
+        pen = QtGui.QPen()
+        #pen.setWidth(0)
+        brush = QtGui.QBrush()
+        p.setPen(pen)
+        p.setBrush(brush)
+        QColor = QtGui.QColor
+        x = 0                
+        for r in regions:
+            rw, rh = self.type2info[r[2]]
+            y = (h/2) - (rh/2) # draw vertically centered
+
+            if r[2] == "*":
+                # Performance increase if a group by blocks?
+                letter = self.seq[r[0]].upper()
+                rw = rw * (r[1]-r[0])
+                if self.style=="nt":
+                    bgcolor = self.ntbg.get(letter, "#eeeeee")
+                else:
+                    bgcolor = self.aabg.get(letter, "#eeeeee")
+                if letter == "-":
+                    pass #p.drawRect(x, y, rw*), rh)
+                else:
+                    p.fillRect(x, y, rw, rh, QColor(bgcolor))
+                x += rw
+                a
+            else:
+                for pos in xrange(r[0], r[1]):
+                    letter = self.seq[pos].upper()
+                    #print letter,
+                    if self.style=="nt":
+                        bgcolor = self.ntbg.get(letter, "#eeeeee")
+                    else:
+                        bgcolor = self.aabg.get(letter, "#eeeeee")
+
+                    if letter in(["-","."]):
+                        #pen.setColor(QColor("black"))
+                        #p.drawLine(x, h/2, x+rw, h/2)
+                        pass # skip gaps
+                    else:
+                        p.fillRect(x, y, rw, rh, QColor(bgcolor))
+                    x += rw
+        p.end()
+
+def make_regions(seq, motifs):
+    poswidth = 2
+    posheight = 4
+    motifposwidth = 12
+    motifposheight = 12
+    
+    #Sort regions
+    regions = []
+    current_pos = 0
+    end = 0
+    for mf in motifs:
+        start, end = mf
+        start -= 1
+        if start < current_pos:
+            print current_pos, start, mf
+            raise ValueError("Overlaping motifs are not supported")
+        if start > current_pos:
+            regions.append([current_pos, start, "s"])
+        regions.append([start, end, "m"])
+        current_pos = end
+    if len(seq) > end:
+        regions.append([end, len(seq), "s"])
+    
+    return regions
 
 class SequencePlotFace(StaticItemFace):
     """
     To draw plots, usually correlated to columns in alignment
-
-    :argument      values    : a list of values
-    :argument None errors    : a list of errors associated to each value. elements of the list can contain a list with lower and upper error, if they are different.
-    :argument None colors    : a list of colors associated to each value
-    :argument None header    : a title for the plot
-    :argument bar  kind      : kind of plot, one of bar, curve or sticks.
-    :argument None fsize     : font size for header and labels
-    :argument 100  height    : height of the plot (excluding labels)
-    :argument None hlines    : list of y values of horizontal dashed lines to be drawn across plot
+    
+    :argument values : a list of values
+    :argument None errors : a list of errors associated to each value. elements of the list can contain a list with lower and upper error, if they are different.
+    :argument None colors : a list of colors associated to each value
+    :argument None header : a title for the plot
+    :argument bar kind : kind of plot, one of bar, curve or sticks.
+    :argument None fsize : font size for header and labels
+    :argument 100 height : height of the plot (excluding labels)
+    :argument None hlines : list of y values of horizontal dashed lines to be drawn across plot
     :argument None hlines_col: list of colors associated to each horizontal line
     :argument None col_width : width of a column in the alignment
-    :argument red  error_col : color of error bars
-    
+    :argument red error_col : color of error bars
     """
     def __init__(self, values, errors=None, colors=None, header='',
                  fsize=9, height = 100, hlines=None, kind='bar',
                  hlines_col = None, extras=None, col_width=11,
                  ylim=None, xlabel='', ylabel=''):
         
-        self.col_w  = float(col_width)
+        self.col_w = float(col_width)
         self.height = height
         self.values = [float(v) for v in values]
-        self.width  = self.col_w * len (self.values)
+        self.width = self.col_w * len (self.values)
         self.errors = errors if errors else []
         self.colors = colors if colors else ['gray'] * len(self.values)
         self.header = header
-        self.fsize  = fsize
+        self.fsize = fsize
         if ylim:
             self.ylim = tuple((float(y) for y in ylim))
         else:
@@ -1355,10 +1386,10 @@
 
         if self.errors:
             if type(self.errors[0]) is list or type(self.errors[0]) is tuple:
-                self._up_err = [float(e[1])  for e in self.errors]
+                self._up_err = [float(e[1]) for e in self.errors]
                 self._dw_err = [float(-e[0]) for e in self.errors]
             else:
-                self._up_err = [float(e)  for e in self.errors]
+                self._up_err = [float(e) for e in self.errors]
                 self._dw_err = [float(-e) for e in self.errors]
         if kind == 'bar':
             self.draw_fun = self.draw_bar
@@ -1369,7 +1400,7 @@
         else:
             raise('kind %s not yet implemented... ;)'%kind)
         
-        self.hlines     = [float(h) for h in hlines] if hlines else [1.0]
+        self.hlines = [float(h) for h in hlines] if hlines else [1.0]
         self.hlines_col = hlines_col if hlines_col else ['black']*len(self.hlines)
 
         self.extras = extras if extras else ['']
@@ -1465,9 +1496,9 @@
         
     def coordY(self, y):
         """
-        return the transformation of Y according to mean value
-        (that is last element of lines)
-        """
+return the transformation of Y according to mean value
+(that is last element of lines)
+"""
         y_offset = 30
         if self.ylim[1] <= y: return y_offset
         if self.ylim[1] == 0: return self.height + y_offset
@@ -1552,126 +1583,126 @@
             lineItem.setPen(QtGui.QPen(QtGui.QColor(self.colors[i]),2))
 
 
+class SequenceFace(StaticItemFace, Face):
+    """ Creates a new molecular sequence face object.
+
+
+:argument seq: Sequence string to be drawn
+:argument seqtype: Type of sequence: "nt" or "aa"
+:argument fsize: Font size, (default=10)
+
+You can set custom colors for amino-acids or nucleotides:
+
+:argument None codon : a string that corresponds to the reverse translation of the amino-acid sequence
+:argument None col_w : width of the column (if col_w is lower than font size, letter wont be displayed)
+:argument None fg_colors : dictionary of colors for foreground, with as keys each possible character in sequences, and as value the colors
+:argument None bg_colors : dictionary of colors for background, with as keys each possible character in sequences, and as value the colors
+:argument 3 alt_col_w : works together with special_col option, defines the width of given columns
+:argument None special_col : list of lists containing the bounds of columns to be displayed with alt_col_w as width
+:argument False interactive : more info can be displayed when mouse over sequence
+
+"""
+    def __init__(self, seq, seqtype="aa", fsize=10,
+                 fg_colors=None, bg_colors=None,
+                 codon=None, col_w=None, alt_col_w=3,
+                 special_col=None, interactive=False):
+        self.seq = seq
+        self.codon = codon
+        self.fsize = fsize
+        self.style = seqtype
+        self.col_w = float(self.fsize + 1) if col_w is None else float(col_w)
+        self.alt_col_w = float(alt_col_w)
+        self.special_col = special_col if special_col else []
+        self.width = 0 # will store the width of the whole sequence
+        self.interact = interactive
+
+        if self.style == "aa":
+            if not fg_colors:
+                fg_colors = _aafgcolors
+            if not bg_colors:
+                bg_colors = _aabgcolors
+        else:
+            if not fg_colors:
+                fg_colors = _ntfgcolors
+            if not bg_colors:
+                bg_colors = _ntbgcolors
+
+        self.fg_col = self.__init_col(fg_colors)
+        self.bg_col = self.__init_col(bg_colors)
             
-=======
-                p.save()
-                p.translate(x1, -height-30)
-                p.rotate(90)
-                p.drawText(0, 0, str(self.labels[pos]))
-                p.restore()
-
-
-
-class SeqFace(Face):
-    def __init__(self, seq, motifs=None, seqtype="aa"):
-        Face.__init__(self)
-        self.motifs = motifs or []
-        self.seq  = seq
-        
-        self.style = seqtype
-        self.aafg = _aafgcolors
-        self.aabg = _aabgcolors
-        self.ntfg = _ntfgcolors
-        self.ntbg = _ntbgcolors
-
-        self.type2info = {"s": [2, 12],
-                          "m": [10, 12],
-                          "*": [2, 12],
-                      }
-
-        self.regions = make_regions(self.seq, self.motifs)
-        
-    def update_pixmap(self):
-        #regions = []
-        #for r in self.regions:
-        #    last_end = 0
-        #    if r[2] == "s":
-        #        for same_letter in re.finditer("((.)\\2{2}\\2+)", self.seq[r[0]:r[1]]):
-        #            start, end =  same_letter.span()
-        #            if start > last_end + 1:
-        #                regions.append([last_end, start, r[2]])
-        #            regions.append([start, end, "*"])
-        #            last_end = end
-        #    if last_end < r[1]:
-        #        regions.append([last_end, r[1], r[2]])
-        regions = self.regions
-        w, h = 0, 0
-        for r in regions:
-            rw, rh = self.type2info[r[2]]
-            w += rw * (r[1]-r[0])
-            h = max(h, rh)
-
-        self.pixmap = QtGui.QPixmap(w, h)
-        self.pixmap.fill()
-        p = QtGui.QPainter(self.pixmap)
-
-        pen = QtGui.QPen()
-        #pen.setWidth(0)
-        brush = QtGui.QBrush()
-        p.setPen(pen)
-        p.setBrush(brush)
-        QColor = QtGui.QColor
-        x = 0                
-        for r in regions:
-            rw, rh = self.type2info[r[2]]
-            y = (h/2) - (rh/2) # draw vertically centered
-
-            if r[2] == "*":
-                # Performance increase if a group by blocks?
-                letter = self.seq[r[0]].upper()
-                rw = rw * (r[1]-r[0])
-                if self.style=="nt":
-                    bgcolor = self.ntbg.get(letter, "#eeeeee")
+        # for future?
+        self.row_h = 13.0
+
+        super(SequenceFace,
+              self).__init__(QtGui.QGraphicsRectItem(0, 0, self.width,
+                                                     self.row_h))
+
+    def __init_col(self, color_dic):
+        """to speed up the drawing of colored rectangles and characters"""
+        new_color_dic = {}
+        for car in color_dic:
+            new_color_dic[car] = QtGui.QBrush(QtGui.QColor(color_dic[car]))
+        return new_color_dic
+        
+    def update_items(self):
+        #self.item = QGraphicsRectItem(0,0,self._total_w, self.row_h)
+        seq_width = 0
+        nopen = QtGui.QPen(QtCore.Qt.NoPen)
+        font = QtGui.QFont("Courier", self.fsize)
+        rect_cls = self.InteractiveLetterItem if self.interact \
+                   else QtGui.QGraphicsRectItem
+        for i, letter in enumerate(self.seq):
+            width = self.col_w
+            for m in self.special_col:
+                if m[0] < i <= m[1]:
+                    width = self.alt_col_w
+                    break
+            #load interactive item if called correspondingly
+            rectItem = rect_cls(0, 0, width, self.row_h, parent=self.item)
+            rectItem.setX(seq_width) # to give correct X to children item
+            rectItem.setBrush(self.bg_col[letter])
+            rectItem.setPen(nopen)
+            if self.interact:
+                if self.codon:
+                    rectItem.codon = '%s, %d: %s' % (self.seq[i], i,
+                                                     self.codon[i*3:i*3+3])
                 else:
-                    bgcolor = self.aabg.get(letter, "#eeeeee")
-                if letter == "-":
-                    pass #p.drawRect(x, y, rw*), rh)
-                else:
-                    p.fillRect(x, y, rw, rh, QColor(bgcolor))
-                x += rw
-                a
-            else:
-                for pos in xrange(r[0], r[1]):
-                    letter = self.seq[pos].upper()
-                    #print letter,
-                    if self.style=="nt":
-                        bgcolor = self.ntbg.get(letter, "#eeeeee")
-                    else:
-                        bgcolor = self.aabg.get(letter, "#eeeeee")
-
-                    if letter in(["-","."]):
-                        #pen.setColor(QColor("black"))
-                        #p.drawLine(x, h/2, x+rw, h/2)
-                        pass # skip gaps
-                    else:
-                        p.fillRect(x, y, rw, rh, QColor(bgcolor))
-                    x += rw
-        p.end()
-
-def make_regions(seq, motifs):
-    poswidth = 2
-    posheight = 4
-    motifposwidth = 12
-    motifposheight = 12
+                    rectItem.codon = '%s, %d' % (self.seq[i], i)
+            # write letter if enough space
+            if width >= self.fsize:
+                text = QtGui.QGraphicsSimpleTextItem(letter, parent=rectItem)
+                text.setFont(font)
+                text.setBrush(self.fg_col[letter])
+                # Center text according to rectItem size
+                tw = text.boundingRect().width()
+                th = text.boundingRect().height()
+                text.setPos((width - tw)/2, (self.row_h - th)/2)
+            seq_width += width
+        self.width = seq_width
+    class InteractiveLetterItem(QtGui.QGraphicsRectItem):
+        """This is a class"""
+        def __init__(self, *arg, **karg):
+            QtGui.QGraphicsRectItem.__init__(self, *arg, **karg)
+            self.codon = None
+            self.label = None
+            self.setAcceptsHoverEvents(True)
     
-    #Sort regions
-    regions = []
-    current_pos = 0
-    end = 0
-    for mf in motifs:
-        start, end = mf
-        start -= 1
-        if start < current_pos:
-            print current_pos, start, mf
-            raise ValueError("Overlaping motifs are not supported")
-        if start > current_pos:
-            regions.append([current_pos, start, "s"])
-        regions.append([start, end, "m"])
-        current_pos = end
-    if len(seq) > end:
-        regions.append([end, len(seq), "s"])
+        def hoverEnterEvent (self, e):
+            """ when mouse is over"""
+            if not self.label:
+                self.label = QtGui.QGraphicsRectItem(parent=self)
+                #self.label.setY(-18)
+                self.label.setX(11)
+                self.label.setBrush(QtGui.QBrush(QtGui.QColor("white")))
+                self.label.text = QtGui.QGraphicsSimpleTextItem(parent=self.label)
     
-    return regions
-
-                
->>>>>>> c4057e3e
+            self.setZValue(1)
+            self.label.text.setText(self.codon)
+            self.label.setRect(self.label.text.boundingRect())
+            self.label.setVisible(True)
+    
+        def hoverLeaveEvent(self, e):
+            """when mouse leaves area"""
+            if self.label:
+                self.label.setVisible(False)
+                self.setZValue(0)