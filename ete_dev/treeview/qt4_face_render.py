--- conflicted
+++ resolved
@@ -3,13 +3,8 @@
 from PyQt4.QtGui import QGraphicsSimpleTextItem, QGraphicsPixmapItem, \
     QGraphicsRectItem, QTransform, QBrush, QPen, QColor, QGraphicsItem
 
-<<<<<<< HEAD
-from main import FACE_POSITIONS
+from main import FACE_POSITIONS, _leaf
 from node_gui_actions import _NodeActions as _ActionDelegator
-=======
-from main import FACE_POSITIONS, _leaf
-from qt4_gui import _NodeActions as _ActionDelegator
->>>>>>> 22c772a0
 
 class _TextFaceItem(QGraphicsSimpleTextItem, _ActionDelegator):
     def __init__(self, face, node, text):
