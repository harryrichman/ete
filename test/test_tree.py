--- conflicted
+++ resolved
@@ -10,14 +10,9 @@
 from six.moves import range
 sys.path.insert(0, '../')
 
-<<<<<<< HEAD
 from ete3 import *
+from ete3.coretype.tree import TreeError
 from ete3.parser.newick import NewickError
-=======
-from ete2 import *
-from ete2.coretype.tree import TreeError
-from ete2.parser.newick import NewickError
->>>>>>> 710bdbb0
 from datasets import *
  
 class Test_Coretype_Tree(unittest.TestCase):
@@ -97,11 +92,7 @@
 
         #TEst export root features
         t = Tree("(((A[&&NHX:name=A],B[&&NHX:name=B])[&&NHX:name=NoName],C[&&NHX:name=C])[&&NHX:name=I],(D[&&NHX:name=D],F[&&NHX:name=F])[&&NHX:name=J])[&&NHX:name=root];")
-<<<<<<< HEAD
-        print(t.get_ascii())
-=======
         #print t.get_ascii()
->>>>>>> 710bdbb0
         self.assertEqual(t.write(format=9, features=["name"], format_root_node=True),
                          "(((A[&&NHX:name=A],B[&&NHX:name=B])[&&NHX:name=NoName],C[&&NHX:name=C])[&&NHX:name=I],(D[&&NHX:name=D],F[&&NHX:name=F])[&&NHX:name=J])[&&NHX:name=root];")
 
@@ -285,6 +276,7 @@
         _n = c1.add_child(n)
         c3 = _n.add_sister(name="Turtle", dist="1.3")
         c4 = c2.add_child(name="A", dist="0.3")
+
         c5 = c2.add_child(name="todelete")
         _c5 = c2.remove_child(c5)
 
@@ -393,11 +385,7 @@
                         
     def test_pruninig(self):
         # test prune preserving distances
-<<<<<<< HEAD
-        for i in range(3):
-=======
-        for i in xrange(10):
->>>>>>> 710bdbb0
+        for i in range(10):
             t = Tree()
             t.populate(40, random_branches=True)
             orig_nw = t.write()
@@ -413,7 +401,7 @@
                     self.assertEqual(distances[(a,b)], round(a.get_distance(b), 6))
 
         # Total number of nodes is correct (no single child nodes)
-        for x in xrange(10):
+        for x in range(10):
             t_fuzzy = Tree("(((A,B)1, C)2,(D,E)3)root;", format=1)
             t_fuzzy.sort_descendants()
             orig_nw = t_fuzzy.write()
@@ -481,12 +469,14 @@
         self.assertEqual("common", t.get_common_ancestor(A, C).tag)
         self.assertEqual("common", A.get_common_ancestor(C, B).tag)
         self.assertEqual(root, t.get_common_ancestor([A, "D"]))
+
         self.assertEqual("root", A.get_tree_root().tag)
         self.assertEqual("root", B.get_tree_root().tag)
         self.assertEqual("root", C.get_tree_root().tag)
 
         common = A.get_common_ancestor(C)
         self.assertEqual("root", common.get_tree_root().tag)
+
         self.assert_(common.get_tree_root().is_root())
         self.assert_(not A.is_root())
         self.assert_(A.is_leaf())
@@ -625,11 +615,6 @@
         for i in range(10):
             for j in range(1000):
                 n = random.sample(nodes, 1)[0]
-<<<<<<< HEAD
-                if n is None:
-                    print("NONE")
-=======
->>>>>>> 710bdbb0
                 t.set_outgroup(n)
             t.set_outgroup(t.get_midpoint_outgroup())
             self.assertEqual(set([t.children[0], t.children[1]]), set([o1, o2]))
@@ -991,9 +976,6 @@
         [24, False, '((((k,(j,(i,(h,g)))),(z,y)),(x,(w,v))),(((u,t),(s,(r,q))),((p,o),(n,(m,l)))));', '(((w,v),(u,(t,s))),(((r,(q,(p,o))),((n,m),(l,(k,(j,(i,(h,g))))))),(z,(y,x))));'],
         [24, True, '((((n,m),((l,(k,j)),(i,(h,g)))),(z,y)),(x,(w,v)),((u,(t,(s,(r,q)))),(p,o)));', '(((r,q),(p,o)),((n,(m,l)),((k,j),((i,(h,g)),z))),((y,x),(w,(v,(u,(t,s))))));']]
 
-<<<<<<< HEAD
-        print('Testing RF...')
-=======
         # test RF exceptions
         t1 = Tree('(a,b,(c,d,e));')
         t2 = Tree('((a,b),(c,d,e));')
@@ -1025,7 +1007,6 @@
         
         
         # test RF using a knonw set of results
->>>>>>> 710bdbb0
         for RF, unrooted, nw1, nw2 in samples:
             t1 = Tree(nw1)
             t2 = Tree(nw2)
@@ -1036,9 +1017,6 @@
             self.assertEqual(rf_max, real_max)
             self.assertEqual(rf, RF)
 
-<<<<<<< HEAD
-        print('Testing RF with auto pruning...')
-=======
             comp = t1.compare(t2, unrooted=unrooted)
             self.assertEqual(20, comp['effective_tree_size'])
             self.assertEqual(rf_max, comp['max_rf'])
@@ -1105,7 +1083,6 @@
         self.assertEqual(rf, 0)
         
     
->>>>>>> 710bdbb0
         # test auto pruned tree topology
         for RF, unrooted, nw1, nw2 in samples:
             # Add fake tips in the newick
@@ -1120,11 +1097,7 @@
             self.assertEqual(rf_max, real_max)
             self.assertEqual(rf, RF)
 
-<<<<<<< HEAD
-        print('Testing RF with branch support thresholds...')
-=======
         #print 'Testing RF with branch support thresholds...'
->>>>>>> 710bdbb0
         # test discarding lowly supported branches
         for RF, unrooted, nw1, nw2 in samples:
             # Add fake internal nodes with low support
@@ -1167,11 +1140,7 @@
             
         
     def test_monophyly(self):
-<<<<<<< HEAD
-        print('Testing monophyly checks...')
-=======
         #print 'Testing monophyly checks...'
->>>>>>> 710bdbb0
         t =  Tree("((((((a, e), i), o),h), u), ((f, g), j));")
         is_mono, monotype, extra  = t.check_monophyly(values=["a", "e", "i", "o", "u"], target_attr="name")
         self.assertEqual(is_mono, False)
@@ -1184,11 +1153,7 @@
         self.assertEqual(monotype, "paraphyletic")
 
         # Test examples
-<<<<<<< HEAD
-        print('Testing monophyly check with unrooted trees')
-=======
         #print 'Testing monophyly check with unrooted trees'
->>>>>>> 710bdbb0
         t = PhyloTree('(aaa1, (aaa3, (aaa4, (bbb1, bbb2))));')
         is_mono, montype, extra = t.check_monophyly(values=set(['aaa']), target_attr='species', unrooted=True)
         self.assertEqual(is_mono, True)
@@ -1229,11 +1194,7 @@
         self.assertEqual(is_mono, False)
         self.assertEqual(extra, set([t&'bbb3']))
                 
-<<<<<<< HEAD
-        print('Check monophyly randomization test')
-=======
         #print 'Check monophyly randomization test'
->>>>>>> 710bdbb0
         t = PhyloTree()
         t.populate(100)
         ancestor = t.get_common_ancestor(['aaaaaaaaaa', 'aaaaaaaaab', 'aaaaaaaaac'])
@@ -1245,15 +1206,9 @@
             mono, part, extra = t.check_monophyly(values=set(ancestor.get_leaf_names()), target_attr='name', unrooted=True)
             results.add(mono)
             t.set_outgroup(x)
-<<<<<<< HEAD
-        assert(results, set([True]))
-
-        print('Testing get_monophyly')
-=======
         self.assertEqual(list(results), [True])
         
         #print 'Testing get_monophyly'
->>>>>>> 710bdbb0
         t =  Tree("((((((4, e), i)M1, o),h), u), ((3, 4), (i, june))M2);", format=1)
         # we annotate the tree using external data
         colors = {"a":"red", "e":"green", "i":"yellow", 
