--- conflicted
+++ resolved
@@ -1,8 +1,5 @@
-<<<<<<< HEAD
 from __future__ import absolute_import
-=======
 import unittest
->>>>>>> 710bdbb0
 import random
 import sys
 import os
