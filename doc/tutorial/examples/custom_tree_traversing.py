--- conflicted
+++ resolved
@@ -1,9 +1,5 @@
 from ete_dev import Tree
-<<<<<<< HEAD
-tree = Tree( '(A:1,(B:1,(C:1,D:1):0.5):0.5);' )
-=======
 t = Tree( '(A:1,(B:1,(C:1,D:1):0.5):0.5);' )
->>>>>>> 074ba433
 # Browse the tree from a specific leaf to the root
 node = t.search_nodes(name="C")[0]
 while node:
