from __future__ import absolute_import
from __future__ import print_function
import unittest

from .. import PhyloTree, SeqGroup
from .datasets import *
from ete4.smartview.ete.gardening import standardize

class Test_phylo_module(unittest.TestCase):

    # ALL TESTS USE THIS EXAMPLE TREE
    #
    #                    /-Dme_001
    #          /--------|
    #         |          \-Dme_002
    #         |
    #         |                              /-Cfa_001
    #         |                    /--------|
    #         |                   |          \-Mms_001
    #         |                   |
    #---------|                   |                                        /-Hsa_001
    #         |                   |                              /--------|
    #         |          /--------|                    /--------|          \-Hsa_003
    #         |         |         |                   |         |
    #         |         |         |          /--------|          \-Ptr_001
    #         |         |         |         |         |
    #         |         |         |         |          \-Mmu_001
    #         |         |          \--------|
    #          \--------|                   |                    /-Hsa_004
    #                   |                   |          /--------|
    #                   |                    \--------|          \-Ptr_004
    #                   |                             |
    #                   |                              \-Mmu_004
    #                   |
    #                   |          /-Ptr_002
    #                    \--------|
    #                             |          /-Hsa_002
    #                              \--------|
    #                                        \-Mmu_002


    def test_link_alignmets(self):
        """ Phylotree can be linked to SeqGroup objects"""
        fasta = """
         >seqA
         MAEIPDETIQQFMALT---HNIAVQYLSEFGDLNEALNSYYASQTDDIKDRREEAH
         >seqB
         MAEIPDATIQQFMALTNVSHNIAVQY--EFGDLNEALNSYYAYQTDDQKDRREEAH
         >seqC
         MAEIPDATIQ---ALTNVSHNIAVQYLSEFGDLNEALNSYYASQTDDQPDRREEAH
         >seqD
         MAEAPDETIQQFMALTNVSHNIAVQYLSEFGDLNEAL--------------REEAH
        """
        # Caution with iphylip string. blank spaces in the beginning are important
        iphylip = """
         4 76
      seqA   MAEIPDETIQ QFMALT---H NIAVQYLSEF GDLNEALNSY YASQTDDIKD RREEAHQFMA
      seqB   MAEIPDATIQ QFMALTNVSH NIAVQY--EF GDLNEALNSY YAYQTDDQKD RREEAHQFMA
      seqC   MAEIPDATIQ ---ALTNVSH NIAVQYLSEF GDLNEALNSY YASQTDDQPD RREEAHQFMA
      seqD   MAEAPDETIQ QFMALTNVSH NIAVQYLSEF GDLNEAL--- ---------- -REEAHQ---

             LTNVSHQFMA LTNVSH
             LTNVSH---- ------
             LTNVSH---- ------
             -------FMA LTNVSH
        """

        # Loads a tree and link it to an alignment. As usual, 'alignment' can be
        # the path to a file or the data themselves in text string format

        alg1 = SeqGroup(fasta)
        alg2 = SeqGroup(iphylip, format="iphylip")

        t = PhyloTree("(((seqA,seqB),seqC),seqD);", alignment=fasta, alg_format="fasta")

        for l in t.get_leaves():
<<<<<<< HEAD
            self.assertEqual(l.props.get('sequence'), alg1.get_seq(l.name))
=======
            self.assertEqual(l.props["sequence"], alg1.get_seq(l.name))
>>>>>>> ed9c5a26

        # The associated alignment can be changed at any time
        t.link_to_alignment(alignment=alg2, alg_format="iphylip")

        for l in t.get_leaves():
<<<<<<< HEAD
            self.assertEqual(l.props.get('sequence'), alg2.get_seq(l.name))
=======
            self.assertEqual(l.props["sequence"], alg2.get_seq(l.name))
>>>>>>> ed9c5a26

    def test_get_sp_overlap_on_all_descendants(self):
        """ Tests ortholgy prediction using the sp overlap"""
        # Creates a gene phylogeny with several duplication events at
        # different levels.
        t = PhyloTree('((Dme_001,Dme_002),(((Cfa_001,Mms_001),((((Hsa_001,Hsa_003),Ptr_001),Mmu_001),((Hsa_004,Ptr_004),Mmu_004))),(Ptr_002,(Hsa_002,Mmu_002))));')

        # Scans the tree using the species overlap algorithm and detect all
        # speciation and duplication events
        events = t.get_descendant_evol_events()

        # Check that all duplications are detected
        dup1 = t.get_common_ancestor("Hsa_001", "Hsa_004")
<<<<<<< HEAD
        self.assertEqual(dup1.props.get('evoltype'), "D")

        dup2 = t.get_common_ancestor("Dme_001", "Dme_002")
        self.assertEqual(dup2.props.get('evoltype'), "D")

        dup3 = t.get_common_ancestor("Hsa_001", "Hsa_002")
        self.assertEqual(dup3.props.get('evoltype'), "D")

        dup4 = t.get_common_ancestor("Hsa_001", "Hsa_003")
        self.assertEqual(dup4.props.get('evoltype'), "D")
=======
        self.assertEqual(dup1.props["evoltype"], "D")

        dup2 = t.get_common_ancestor("Dme_001", "Dme_002")
        self.assertEqual(dup2.props["evoltype"], "D")

        dup3 = t.get_common_ancestor("Hsa_001", "Hsa_002")
        self.assertEqual(dup3.props["evoltype"], "D")

        dup4 = t.get_common_ancestor("Hsa_001", "Hsa_003")
        self.assertEqual(dup4.props["evoltype"], "D")
>>>>>>> ed9c5a26


        # All other nodes should be speciation
        for node in t.traverse():
            if not node.is_leaf() and \
                   node not in set([dup1, dup2, dup3, dup4]):
<<<<<<< HEAD
                self.assertEqual(node.props.get('evoltype'), "S")

        # Check events
        for e in events:
            self.assertEqual(e.node.props.get('evoltype'), e.etype)
=======
                self.assertEqual(node.props["evoltype"], "S")

        # Check events
        for e in events:
            self.assertEqual(e.node.props["evoltype"], e.etype)
>>>>>>> ed9c5a26

        # Check orthology/paralogy prediction
        orthologs = set()
        for e in events:
            if e.node == dup1:
                self.assertEqual(e.inparalogs, set(['Ptr_001', 'Hsa_001', 'Mmu_001', 'Hsa_003']))
                self.assertEqual(e.outparalogs, set(['Mmu_004', 'Ptr_004', 'Hsa_004']))
                self.assertEqual(e.orthologs, set())
                self.assertEqual(e.outparalogs, e.out_seqs)
                self.assertEqual(e.inparalogs, e.in_seqs)
            elif e.node == dup2:
                self.assertEqual(e.inparalogs, set(['Dme_001']))
                self.assertEqual(e.outparalogs, set(['Dme_002']))
                self.assertEqual(e.orthologs, set())
                self.assertEqual(e.outparalogs, e.out_seqs)
                self.assertEqual(e.inparalogs, e.in_seqs)
            elif e.node == dup3:
                self.assertEqual(e.inparalogs, set(['Hsa_003', 'Cfa_001', 'Ptr_001', 'Hsa_001', 'Ptr_004', 'Hsa_004', 'Mmu_004', 'Mmu_001', 'Mms_001']))
                self.assertEqual(e.outparalogs, set(['Hsa_002', 'Ptr_002', 'Mmu_002']))
                self.assertEqual(e.orthologs, set())
                self.assertEqual(e.outparalogs, e.out_seqs)
                self.assertEqual(e.inparalogs, e.in_seqs)
            elif e.node == dup4:
                self.assertEqual(e.inparalogs, set(['Hsa_001']))
                self.assertEqual(e.outparalogs, set(['Hsa_003']))
                self.assertEqual(e.orthologs, set())
                self.assertEqual(e.outparalogs, e.out_seqs)
                self.assertEqual(e.inparalogs, e.in_seqs)
            else:

                key1 = list(e.inparalogs)
                key2 = list(e.orthologs)
                key1.sort()
                key2.sort()
                orthologs.add(tuple(sorted([tuple(key1), tuple(key2)])))

        orthologies = [
            [set(['Dme_001', 'Dme_002']), set(['Ptr_001', 'Cfa_001', 'Hsa_002', 'Hsa_003', 'Ptr_002', 'Hsa_001', 'Ptr_004', 'Hsa_004', 'Mmu_004', 'Mmu_001', 'Mms_001', 'Mmu_002'])],
            [set(['Mms_001', 'Cfa_001']), set(['Hsa_003', 'Ptr_001', 'Hsa_001', 'Ptr_004', 'Hsa_004', 'Mmu_004', 'Mmu_001'])],
            [set(['Ptr_002']), set(['Hsa_002', 'Mmu_002'])],
            [set(['Cfa_001']), set(['Mms_001'])],
            [set(['Hsa_002']), set(['Mmu_002'])],
            [set(['Hsa_003', 'Hsa_001', 'Ptr_001']), set(['Mmu_001'])],
            [set(['Ptr_004', 'Hsa_004']), set(['Mmu_004'])],
            [set(['Hsa_003', 'Hsa_001']), set(['Ptr_001'])],
            [set(['Hsa_004']), set(['Ptr_004'])]
            ]
        expected_orthologs = set()
        for l1,l2 in orthologies:
            key1 = list(l1)
            key2 = list(l2)
            key1.sort()
            key2.sort()
            expected_orthologs.add(tuple(sorted([tuple(key1), tuple(key2)])))

        # Are all orthologies as expected
        self.assertEqual(expected_orthologs, orthologs)

        # Test different sos_thr
        t = PhyloTree('(((SP1_a, SP2_a), (SP3_a, SP1_b)), (SP1_c, SP2_c));')
        seed = (t & 'SP1_a')
        events = t.get_descendant_evol_events(0.1)
<<<<<<< HEAD
        self.assertEqual(t.get_common_ancestor(seed, 'SP3_a').props.get('evoltype'), 'D')
        self.assertEqual(t.get_common_ancestor(seed, 'SP1_c').props.get('evoltype'), 'D')
=======
        self.assertEqual(t.get_common_ancestor(seed, 'SP3_a').props["evoltype"], 'D')
        self.assertEqual(t.get_common_ancestor(seed, 'SP1_c').props["evoltype"], 'D')
>>>>>>> ed9c5a26

        t = PhyloTree('(((SP1_a, SP2_a), (SP3_a, SP1_b)), (SP1_c, SP2_c));')
        seed = (t & 'SP1_a')
        events = t.get_descendant_evol_events(0.5)
<<<<<<< HEAD
        self.assertEqual(t.get_common_ancestor(seed, 'SP3_a').props.get('evoltype'), 'S')
        self.assertEqual(t.get_common_ancestor(seed, 'SP1_c').props.get('evoltype'), 'D')
=======
        self.assertEqual(t.get_common_ancestor(seed, 'SP3_a').props["evoltype"], 'S')
        self.assertEqual(t.get_common_ancestor(seed, 'SP1_c').props["evoltype"], 'D')
>>>>>>> ed9c5a26

        t = PhyloTree('(((SP1_a, SP2_a), (SP3_a, SP1_b)), (SP1_c, SP2_c));')
        seed = (t & 'SP1_a')
        events = seed.get_my_evol_events(0.75)
<<<<<<< HEAD
        self.assertEqual(t.get_common_ancestor(seed, 'SP3_a').props.get('evoltype'), 'S')
        self.assertEqual(t.get_common_ancestor(seed, 'SP1_c').props.get('evoltype'), 'S')
=======
        self.assertEqual(t.get_common_ancestor(seed, 'SP3_a').props["evoltype"], 'S')
        self.assertEqual(t.get_common_ancestor(seed, 'SP1_c').props["evoltype"], 'S')
>>>>>>> ed9c5a26

    def test_get_sp_overlap_on_a_seed(self):
        """ Tests ortholgy prediction using sp overlap"""
        # Creates a gene phylogeny with several duplication events at
        # different levels.
        t = PhyloTree('((Dme_001,Dme_002),(((Cfa_001,Mms_001),((((Hsa_001,Hsa_003),Ptr_001),Mmu_001),((Hsa_004,Ptr_004),Mmu_004))),(Ptr_002,(Hsa_002,Mmu_002))));')

        # Scans the tree using the species overlap algorithm
        seed = t.search_nodes(name="Hsa_001")[0]
        events = seed.get_my_evol_events()

        # Check that duplications are detected
        dup1 = t.get_common_ancestor("Hsa_001", "Hsa_004")
        #print(dup1)
<<<<<<< HEAD
        self.assertEqual(dup1.props.get('evoltype'), "D")
=======
        self.assertEqual(dup1.props["evoltype"], "D")
>>>>>>> ed9c5a26

        # This duplication is not in the seed path
        dup2 = t.get_common_ancestor("Dme_001", "Dme_002")
        self.assertTrue(not hasattr(dup2, "evoltype"))

        dup3 = t.get_common_ancestor("Hsa_001", "Hsa_002")
<<<<<<< HEAD
        self.assertEqual(dup3.props.get('evoltype'), "D")

        dup4 = t.get_common_ancestor("Hsa_001", "Hsa_003")
        self.assertEqual(dup4.props.get('evoltype'), "D")
=======
        self.assertEqual(dup3.props["evoltype"], "D")

        dup4 = t.get_common_ancestor("Hsa_001", "Hsa_003")
        self.assertEqual(dup4.props["evoltype"], "D")
>>>>>>> ed9c5a26

        # All other nodes should be speciation
        node = seed
        while node:
            if not node.is_leaf() and \
                   node not in set([dup1, dup2, dup3, dup4]):
<<<<<<< HEAD
                self.assertEqual(node.props.get('evoltype'), "S")
=======
                self.assertEqual(node.props["evoltype"], "S")
>>>>>>> ed9c5a26
            node = node.up

        # Check events
        for e in events:
<<<<<<< HEAD
            self.assertEqual(e.node.props.get('evoltype'), e.etype)
=======
            self.assertEqual(e.node.props["evoltype"], e.etype)
>>>>>>> ed9c5a26

        # Check orthology/paralogy prediction
        orthologs = set()
        for e in events:
            if e.node == dup1:
                self.assertEqual(e.inparalogs, set(['Hsa_001', 'Hsa_003']))
                self.assertEqual(e.outparalogs, set(['Hsa_004']))
                self.assertEqual(e.orthologs, set())
                self.assertEqual(e.in_seqs, set(['Ptr_001', 'Hsa_001', 'Mmu_001', 'Hsa_003']))
                self.assertEqual(e.out_seqs, set(['Mmu_004', 'Ptr_004', 'Hsa_004']))
            elif e.node == dup3:
                self.assertEqual(e.inparalogs, set(['Hsa_003', 'Hsa_001',  'Hsa_004' ]))
                self.assertEqual(e.outparalogs, set(['Hsa_002']))
                self.assertEqual(e.orthologs, set())
                self.assertEqual(e.in_seqs, set(['Hsa_003', 'Cfa_001', 'Ptr_001', 'Hsa_001', 'Ptr_004', 'Hsa_004', 'Mmu_004', 'Mmu_001', 'Mms_001']))
                self.assertEqual(e.out_seqs, set(['Hsa_002', 'Ptr_002', 'Mmu_002']))
            elif e.node == dup4:
                self.assertEqual(e.inparalogs, set(['Hsa_001']))
                self.assertEqual(e.outparalogs, set(['Hsa_003']))
                self.assertEqual(e.orthologs, set())
                self.assertEqual(e.in_seqs, set(['Hsa_001']))
                self.assertEqual(e.out_seqs, set(['Hsa_003']))
            else:

                key1 = list(e.inparalogs)
                key2 = list(e.orthologs)
                key1.sort()
                key2.sort()
                orthologs.add(tuple(sorted([tuple(key1), tuple(key2)])))


        orthologies = [
            [set(['Dme_001', 'Dme_002']), set([ 'Hsa_002', 'Hsa_003', 'Hsa_001',  'Hsa_004' ])],
            [set(['Mms_001', 'Cfa_001']), set(['Hsa_003',  'Hsa_001', 'Hsa_004'])],
            [set(['Hsa_003', 'Hsa_001']), set(['Mmu_001'])],
            [set(['Hsa_003', 'Hsa_001']), set(['Ptr_001'])],
            ]
        expected_orthologs = set()
        for l1,l2 in orthologies:
            key1 = list(l1)
            key2 = list(l2)
            key1.sort()
            key2.sort()
            expected_orthologs.add(tuple(sorted([tuple(key1), tuple(key2)])))

        # Are all orthologies as expected
        self.assertEqual(expected_orthologs, orthologs)

        # Test different sos_thr
        t = PhyloTree('(((SP1_a, SP2_a), (SP3_a, SP1_b)), (SP1_c, SP2_c));')
        seed = (t & 'SP1_a')
        events = seed.get_my_evol_events(0.1)
<<<<<<< HEAD
        self.assertEqual(t.get_common_ancestor(seed, 'SP3_a').props.get('evoltype'), 'D')
        self.assertEqual(t.get_common_ancestor(seed, 'SP1_c').props.get('evoltype'), 'D')
=======
        self.assertEqual(t.get_common_ancestor(seed, 'SP3_a').props["evoltype"], 'D')
        self.assertEqual(t.get_common_ancestor(seed, 'SP1_c').props["evoltype"], 'D')
>>>>>>> ed9c5a26

        t = PhyloTree('(((SP1_a, SP2_a), (SP3_a, SP1_b)), (SP1_c, SP2_c));')
        seed = (t & 'SP1_a')
        events = seed.get_my_evol_events(0.50)
<<<<<<< HEAD
        self.assertEqual(t.get_common_ancestor(seed, 'SP3_a').props.get('evoltype'), 'S')
        self.assertEqual(t.get_common_ancestor(seed, 'SP1_c').props.get('evoltype'), 'D')
=======
        self.assertEqual(t.get_common_ancestor(seed, 'SP3_a').props["evoltype"], 'S')
        self.assertEqual(t.get_common_ancestor(seed, 'SP1_c').props["evoltype"], 'D')
>>>>>>> ed9c5a26

        t = PhyloTree('(((SP1_a, SP2_a), (SP3_a, SP1_b)), (SP1_c, SP2_c));')
        seed = (t & 'SP1_a')
        events = seed.get_my_evol_events(0.75)
<<<<<<< HEAD
        self.assertEqual(t.get_common_ancestor(seed, 'SP3_a').props.get('evoltype'), 'S')
        self.assertEqual(t.get_common_ancestor(seed, 'SP1_c').props.get('evoltype'), 'S')
=======
        self.assertEqual(t.get_common_ancestor(seed, 'SP3_a').props["evoltype"], 'S')
        self.assertEqual(t.get_common_ancestor(seed, 'SP1_c').props["evoltype"], 'S')
>>>>>>> ed9c5a26

    def test_reconciliation(self):
        """ Tests ortholgy prediction based on the species reconciliation method"""
        gene_tree_nw = '((Dme_001,Dme_002),(((Cfa_001,Mms_001),((Hsa_001,Ptr_001),Mmu_001)),(Ptr_002,(Hsa_002,Mmu_002))));'
        species_tree_nw = "((((Hsa, Ptr), Mmu), (Mms, Cfa)), Dme);"

        genetree = PhyloTree(gene_tree_nw)
        sptree = PhyloTree(species_tree_nw)

        recon_tree, events = genetree.reconcile(sptree)
        # Check that reconcilied tree nodes have the correct lables:
        # gene loss, duplication, etc.
        expected_recon = "((Dme_001:1,Dme_002:1)1:1[&&NHX:evoltype=D],(((Cfa_001:1,Mms_001:1)1:1[&&NHX:evoltype=S],((Hsa_001:1,Ptr_001:1)1:1[&&NHX:evoltype=S],Mmu_001:1)1:1[&&NHX:evoltype=S])1:1[&&NHX:evoltype=S],((Mms:1[&&NHX:evoltype=L],Cfa:1[&&NHX:evoltype=L])1:1[&&NHX:evoltype=L],(((Hsa:1[&&NHX:evoltype=L],Ptr_002:1)1:1[&&NHX:evoltype=L],Mmu:1[&&NHX:evoltype=L])1:1[&&NHX:evoltype=L],((Ptr:1[&&NHX:evoltype=L],Hsa_002:1)1:1[&&NHX:evoltype=L],Mmu_002:1)1:1[&&NHX:evoltype=S])1:1[&&NHX:evoltype=D])1:1[&&NHX:evoltype=L])1:1[&&NHX:evoltype=D])[&&NHX:evoltype=S];"

<<<<<<< HEAD
        self.assertEqual(recon_tree.write(properties=["evoltype"], format=9), PhyloTree(expected_recon).write(properties=["evoltype"],format=9))
=======
        self.assertEqual(recon_tree.write(properties=["evoltype"], format=9),
                PhyloTree(expected_recon).write(properties=["evoltype"],format=9))
>>>>>>> ed9c5a26

    def test_miscelaneus(self):
        """ Test several things """
        # Creates a gene phylogeny with several duplication events at
        # different levels.
        t = PhyloTree('((Dme_001,Dme_002),(((Cfa_001,Mms_001),((((Hsa_001,Hsa_003),Ptr_001),Mmu_001),((Hsa_004,Ptr_004),Mmu_004))),(Ptr_002,(Hsa_002,Mmu_002))));')

        # Create a dictionary with relative ages for the species present in
        # the phylogenetic tree.  Note that ages are only relative numbers to
        # define which species are older, and that different species can
        # belong to the same age.
        sp2age = {
          'Hsa': 1, # Homo sapiens (Hominids)
          'Ptr': 2, # P. troglodytes (primates)
          'Mmu': 2, # Macaca mulata (primates)
          'Mms': 3, # Mus musculus (mammals)
          'Cfa': 3, # Canis familiaris (mammals)
          'Dme': 4  # Drosophila melanogaster (metazoa)
        }


        # Check that dup ages are correct
        dup1 = t.get_common_ancestor("Hsa_001", "Hsa_004")
        self.assertEqual(dup1.get_age(sp2age), 2)
        dup2 = t.get_common_ancestor("Dme_001", "Dme_002")
        self.assertEqual(dup2.get_age(sp2age), 4)
        dup3 = t.get_common_ancestor("Hsa_001", "Hsa_002")
        self.assertEqual(dup3.get_age(sp2age), 3)
        dup4 = t.get_common_ancestor("Hsa_001", "Hsa_003")
        self.assertEqual(dup4.get_age(sp2age), 1)

        # Check rooting options
        expected_root = t.search_nodes(name="Dme_002")[0]
        expected_root.dist += 2.3
        self.assertEqual(t.get_farthest_oldest_leaf(sp2age), expected_root)
        #print t
        #print t.get_farthest_oldest_node(sp2age)

        # Check get species functions
        self.assertEqual(t.get_species(), set(sp2age.keys()))
        self.assertEqual(set([sp for sp in t.iter_species()]), set(sp2age.keys()))

    def test_collapse(self):
        t = PhyloTree('((Dme_001,Dme_002),(((Cfa_001,Mms_001),((((Hsa_001,Hsa_001),Ptr_001),Mmu_001),((Hsa_004,Ptr_004),Mmu_004))),(Ptr_002,(Hsa_002,Mmu_002))));')
        for n in t.traverse():
            n.dist = 1
        collapsed_hsa = '((Dme_001:1,Dme_002:1)1:1,(((Cfa_001:1,Mms_001:1)1:1,(((Ptr_001:1,Hsa_001:1)1:1,Mmu_001:1)1:1,((Hsa_004:1,Ptr_004:1)1:1,Mmu_004:1)1:1)1:1)1:1,(Ptr_002:1,(Hsa_002:1,Mmu_002:1)1:1)1:1)1:1);'
        t2 = t.collapse_lineage_specific_expansions(['Hsa'])
<<<<<<< HEAD
        self.assertEqual(str(collapsed_hsa), str(t2.write(properties=["species"], format=2)))
=======
        self.assertEqual(str(collapsed_hsa), str(t2.write(properties=None)))
>>>>>>> ed9c5a26
        with self.assertRaises(TypeError):
            print(t.collapse_lineage_specific_expansions('Hsa'))


if __name__ == '__main__':
    unittest.main()<|MERGE_RESOLUTION|>--- conflicted
+++ resolved
@@ -74,21 +74,13 @@
         t = PhyloTree("(((seqA,seqB),seqC),seqD);", alignment=fasta, alg_format="fasta")
 
         for l in t.get_leaves():
-<<<<<<< HEAD
             self.assertEqual(l.props.get('sequence'), alg1.get_seq(l.name))
-=======
-            self.assertEqual(l.props["sequence"], alg1.get_seq(l.name))
->>>>>>> ed9c5a26
 
         # The associated alignment can be changed at any time
         t.link_to_alignment(alignment=alg2, alg_format="iphylip")
 
         for l in t.get_leaves():
-<<<<<<< HEAD
             self.assertEqual(l.props.get('sequence'), alg2.get_seq(l.name))
-=======
-            self.assertEqual(l.props["sequence"], alg2.get_seq(l.name))
->>>>>>> ed9c5a26
 
     def test_get_sp_overlap_on_all_descendants(self):
         """ Tests ortholgy prediction using the sp overlap"""
@@ -102,7 +94,6 @@
 
         # Check that all duplications are detected
         dup1 = t.get_common_ancestor("Hsa_001", "Hsa_004")
-<<<<<<< HEAD
         self.assertEqual(dup1.props.get('evoltype'), "D")
 
         dup2 = t.get_common_ancestor("Dme_001", "Dme_002")
@@ -113,37 +104,18 @@
 
         dup4 = t.get_common_ancestor("Hsa_001", "Hsa_003")
         self.assertEqual(dup4.props.get('evoltype'), "D")
-=======
-        self.assertEqual(dup1.props["evoltype"], "D")
-
-        dup2 = t.get_common_ancestor("Dme_001", "Dme_002")
-        self.assertEqual(dup2.props["evoltype"], "D")
-
-        dup3 = t.get_common_ancestor("Hsa_001", "Hsa_002")
-        self.assertEqual(dup3.props["evoltype"], "D")
-
-        dup4 = t.get_common_ancestor("Hsa_001", "Hsa_003")
-        self.assertEqual(dup4.props["evoltype"], "D")
->>>>>>> ed9c5a26
+
 
 
         # All other nodes should be speciation
         for node in t.traverse():
             if not node.is_leaf() and \
                    node not in set([dup1, dup2, dup3, dup4]):
-<<<<<<< HEAD
                 self.assertEqual(node.props.get('evoltype'), "S")
 
         # Check events
         for e in events:
             self.assertEqual(e.node.props.get('evoltype'), e.etype)
-=======
-                self.assertEqual(node.props["evoltype"], "S")
-
-        # Check events
-        for e in events:
-            self.assertEqual(e.node.props["evoltype"], e.etype)
->>>>>>> ed9c5a26
 
         # Check orthology/paralogy prediction
         orthologs = set()
@@ -206,35 +178,20 @@
         t = PhyloTree('(((SP1_a, SP2_a), (SP3_a, SP1_b)), (SP1_c, SP2_c));')
         seed = (t & 'SP1_a')
         events = t.get_descendant_evol_events(0.1)
-<<<<<<< HEAD
         self.assertEqual(t.get_common_ancestor(seed, 'SP3_a').props.get('evoltype'), 'D')
         self.assertEqual(t.get_common_ancestor(seed, 'SP1_c').props.get('evoltype'), 'D')
-=======
-        self.assertEqual(t.get_common_ancestor(seed, 'SP3_a').props["evoltype"], 'D')
-        self.assertEqual(t.get_common_ancestor(seed, 'SP1_c').props["evoltype"], 'D')
->>>>>>> ed9c5a26
 
         t = PhyloTree('(((SP1_a, SP2_a), (SP3_a, SP1_b)), (SP1_c, SP2_c));')
         seed = (t & 'SP1_a')
         events = t.get_descendant_evol_events(0.5)
-<<<<<<< HEAD
         self.assertEqual(t.get_common_ancestor(seed, 'SP3_a').props.get('evoltype'), 'S')
         self.assertEqual(t.get_common_ancestor(seed, 'SP1_c').props.get('evoltype'), 'D')
-=======
-        self.assertEqual(t.get_common_ancestor(seed, 'SP3_a').props["evoltype"], 'S')
-        self.assertEqual(t.get_common_ancestor(seed, 'SP1_c').props["evoltype"], 'D')
->>>>>>> ed9c5a26
 
         t = PhyloTree('(((SP1_a, SP2_a), (SP3_a, SP1_b)), (SP1_c, SP2_c));')
         seed = (t & 'SP1_a')
         events = seed.get_my_evol_events(0.75)
-<<<<<<< HEAD
         self.assertEqual(t.get_common_ancestor(seed, 'SP3_a').props.get('evoltype'), 'S')
         self.assertEqual(t.get_common_ancestor(seed, 'SP1_c').props.get('evoltype'), 'S')
-=======
-        self.assertEqual(t.get_common_ancestor(seed, 'SP3_a').props["evoltype"], 'S')
-        self.assertEqual(t.get_common_ancestor(seed, 'SP1_c').props["evoltype"], 'S')
->>>>>>> ed9c5a26
 
     def test_get_sp_overlap_on_a_seed(self):
         """ Tests ortholgy prediction using sp overlap"""
@@ -249,48 +206,29 @@
         # Check that duplications are detected
         dup1 = t.get_common_ancestor("Hsa_001", "Hsa_004")
         #print(dup1)
-<<<<<<< HEAD
         self.assertEqual(dup1.props.get('evoltype'), "D")
-=======
-        self.assertEqual(dup1.props["evoltype"], "D")
->>>>>>> ed9c5a26
 
         # This duplication is not in the seed path
         dup2 = t.get_common_ancestor("Dme_001", "Dme_002")
         self.assertTrue(not hasattr(dup2, "evoltype"))
 
         dup3 = t.get_common_ancestor("Hsa_001", "Hsa_002")
-<<<<<<< HEAD
         self.assertEqual(dup3.props.get('evoltype'), "D")
 
         dup4 = t.get_common_ancestor("Hsa_001", "Hsa_003")
         self.assertEqual(dup4.props.get('evoltype'), "D")
-=======
-        self.assertEqual(dup3.props["evoltype"], "D")
-
-        dup4 = t.get_common_ancestor("Hsa_001", "Hsa_003")
-        self.assertEqual(dup4.props["evoltype"], "D")
->>>>>>> ed9c5a26
 
         # All other nodes should be speciation
         node = seed
         while node:
             if not node.is_leaf() and \
                    node not in set([dup1, dup2, dup3, dup4]):
-<<<<<<< HEAD
                 self.assertEqual(node.props.get('evoltype'), "S")
-=======
-                self.assertEqual(node.props["evoltype"], "S")
->>>>>>> ed9c5a26
             node = node.up
 
         # Check events
         for e in events:
-<<<<<<< HEAD
             self.assertEqual(e.node.props.get('evoltype'), e.etype)
-=======
-            self.assertEqual(e.node.props["evoltype"], e.etype)
->>>>>>> ed9c5a26
 
         # Check orthology/paralogy prediction
         orthologs = set()
@@ -343,35 +281,20 @@
         t = PhyloTree('(((SP1_a, SP2_a), (SP3_a, SP1_b)), (SP1_c, SP2_c));')
         seed = (t & 'SP1_a')
         events = seed.get_my_evol_events(0.1)
-<<<<<<< HEAD
         self.assertEqual(t.get_common_ancestor(seed, 'SP3_a').props.get('evoltype'), 'D')
         self.assertEqual(t.get_common_ancestor(seed, 'SP1_c').props.get('evoltype'), 'D')
-=======
-        self.assertEqual(t.get_common_ancestor(seed, 'SP3_a').props["evoltype"], 'D')
-        self.assertEqual(t.get_common_ancestor(seed, 'SP1_c').props["evoltype"], 'D')
->>>>>>> ed9c5a26
 
         t = PhyloTree('(((SP1_a, SP2_a), (SP3_a, SP1_b)), (SP1_c, SP2_c));')
         seed = (t & 'SP1_a')
         events = seed.get_my_evol_events(0.50)
-<<<<<<< HEAD
         self.assertEqual(t.get_common_ancestor(seed, 'SP3_a').props.get('evoltype'), 'S')
         self.assertEqual(t.get_common_ancestor(seed, 'SP1_c').props.get('evoltype'), 'D')
-=======
-        self.assertEqual(t.get_common_ancestor(seed, 'SP3_a').props["evoltype"], 'S')
-        self.assertEqual(t.get_common_ancestor(seed, 'SP1_c').props["evoltype"], 'D')
->>>>>>> ed9c5a26
 
         t = PhyloTree('(((SP1_a, SP2_a), (SP3_a, SP1_b)), (SP1_c, SP2_c));')
         seed = (t & 'SP1_a')
         events = seed.get_my_evol_events(0.75)
-<<<<<<< HEAD
         self.assertEqual(t.get_common_ancestor(seed, 'SP3_a').props.get('evoltype'), 'S')
         self.assertEqual(t.get_common_ancestor(seed, 'SP1_c').props.get('evoltype'), 'S')
-=======
-        self.assertEqual(t.get_common_ancestor(seed, 'SP3_a').props["evoltype"], 'S')
-        self.assertEqual(t.get_common_ancestor(seed, 'SP1_c').props["evoltype"], 'S')
->>>>>>> ed9c5a26
 
     def test_reconciliation(self):
         """ Tests ortholgy prediction based on the species reconciliation method"""
@@ -386,12 +309,8 @@
         # gene loss, duplication, etc.
         expected_recon = "((Dme_001:1,Dme_002:1)1:1[&&NHX:evoltype=D],(((Cfa_001:1,Mms_001:1)1:1[&&NHX:evoltype=S],((Hsa_001:1,Ptr_001:1)1:1[&&NHX:evoltype=S],Mmu_001:1)1:1[&&NHX:evoltype=S])1:1[&&NHX:evoltype=S],((Mms:1[&&NHX:evoltype=L],Cfa:1[&&NHX:evoltype=L])1:1[&&NHX:evoltype=L],(((Hsa:1[&&NHX:evoltype=L],Ptr_002:1)1:1[&&NHX:evoltype=L],Mmu:1[&&NHX:evoltype=L])1:1[&&NHX:evoltype=L],((Ptr:1[&&NHX:evoltype=L],Hsa_002:1)1:1[&&NHX:evoltype=L],Mmu_002:1)1:1[&&NHX:evoltype=S])1:1[&&NHX:evoltype=D])1:1[&&NHX:evoltype=L])1:1[&&NHX:evoltype=D])[&&NHX:evoltype=S];"
 
-<<<<<<< HEAD
-        self.assertEqual(recon_tree.write(properties=["evoltype"], format=9), PhyloTree(expected_recon).write(properties=["evoltype"],format=9))
-=======
-        self.assertEqual(recon_tree.write(properties=["evoltype"], format=9),
-                PhyloTree(expected_recon).write(properties=["evoltype"],format=9))
->>>>>>> ed9c5a26
+        self.assertEqual(recon_tree.write(properties=["evoltype"], format=9), 
+                         PhyloTree(expected_recon).write(properties=["evoltype"],format=9))
 
     def test_miscelaneus(self):
         """ Test several things """
@@ -440,11 +359,7 @@
             n.dist = 1
         collapsed_hsa = '((Dme_001:1,Dme_002:1)1:1,(((Cfa_001:1,Mms_001:1)1:1,(((Ptr_001:1,Hsa_001:1)1:1,Mmu_001:1)1:1,((Hsa_004:1,Ptr_004:1)1:1,Mmu_004:1)1:1)1:1)1:1,(Ptr_002:1,(Hsa_002:1,Mmu_002:1)1:1)1:1)1:1);'
         t2 = t.collapse_lineage_specific_expansions(['Hsa'])
-<<<<<<< HEAD
         self.assertEqual(str(collapsed_hsa), str(t2.write(properties=["species"], format=2)))
-=======
-        self.assertEqual(str(collapsed_hsa), str(t2.write(properties=None)))
->>>>>>> ed9c5a26
         with self.assertRaises(TypeError):
             print(t.collapse_lineage_specific_expansions('Hsa'))
 
