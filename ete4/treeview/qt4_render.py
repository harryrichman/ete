--- conflicted
+++ resolved
@@ -770,13 +770,8 @@
     #    print "Style of", n.name ,"is None"
     #    n.set_style()
     #    n.img_style = NodeStyle()
-
-<<<<<<< HEAD
-    n.props["_temp_faces"] = _FaceAreas()
-=======
     n.add_prop("_temp_faces", _FaceAreas())
-    #n.properties["_temp_faces"] = _FaceAreas()
->>>>>>> 47c13e9e
+
 
     for func in layout_func:
         func(n)
@@ -929,12 +924,7 @@
     node_areas = {}
     #nid = 0
     for n, main_item in six.iteritems(n2i):
-        #n.add_feature("_nid", str(nid))
-<<<<<<< HEAD
-        nid = n.props['_nid']
-=======
         nid = n.props.get('_nid')
->>>>>>> 47c13e9e
 
         rect = main_item.mapToScene(main_item.fullRegion).boundingRect()
         x1 = x_scale * rect.x()
