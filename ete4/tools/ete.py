#!/usr/bin/env python

# #START_LICENSE###########################################################
#
#
# This file is part of the Environment for Tree Exploration program
# (ETE).  http://etetoolkit.org
#
# ETE is free software: you can redistribute it and/or modify it
# under the terms of the GNU General Public License as published by
# the Free Software Foundation, either version 3 of the License, or
# (at your option) any later version.
#
# ETE is distributed in the hope that it will be useful, but WITHOUT
# ANY WARRANTY; without even the implied warranty of MERCHANTABILITY
# or FITNESS FOR A PARTICULAR PURPOSE.  See the GNU General Public
# License for more details.
#
# You should have received a copy of the GNU General Public License
# along with ETE.  If not, see <http://www.gnu.org/licenses/>.
#
#
#                     ABOUT THE ETE PACKAGE
#                     =====================
#
# ETE is distributed under the GPL copyleft license (2008-2015).
#
# If you make use of ETE in published work, please cite:
#
# Jaime Huerta-Cepas, Joaquin Dopazo and Toni Gabaldon.
# ETE: a python Environment for Tree Exploration. Jaime BMC
# Bioinformatics 2010,:24doi:10.1186/1471-2105-11-24
#
# Note that extra references to the specific methods implemented in
# the toolkit may be available in the documentation.
#
# More info at http://etetoolkit.org. Contact: huerta@embl.de
#
#
# #END_LICENSE#############################################################


from __future__ import absolute_import
from __future__ import print_function
import sys
import os
import errno

TOOLSPATH = os.path.realpath(os.path.split(os.path.realpath(__file__))[0])
#sys.path.insert(0, TOOLSPATH)
#sys.path.insert(1, TOOLSPATH.replace("ete3/tools", ''))
#print sys.path

import argparse
from . import (ete_split, ete_expand, ete_annotate, ete_ncbiquery, ete_view,
               ete_generate, ete_mod, ete_extract, ete_compare, ete_evol,
<<<<<<< HEAD
               ete_maptrees, ete_diff)
=======
               ete_maptrees, ete_explore)
>>>>>>> 655b0971
from . import common
from .common import log
from .utils import colorify, which

from subprocess import Popen, PIPE

"""
def ete_split(args):
    # bydups, bydist, name, find clsuters
def ete_expand(args):
    # polytomies
def ete_extract(args):
    #dups, orthologs, partitions, edges, dist_matrix, ancestor,
def ete_convert(args):
    # between newick formats, orthoxml, phyloxml
def ete_maptrees(args):
def ete_reconcile(args):
def ete_consense(args):
    # all observed splits
def ete_fetch(args):
def ete_evol(args):

"""

def tree_iterator(args):
    if not args.src_trees and not sys.stdin.isatty():
        log.debug("Reading trees from standard input...")
        args.src_trees = sys.stdin
    elif not args.src_trees:
        log.error("At least one tree is required as input (i.e --src_trees ) ")
        sys.exit(-1)

    for stree in args.src_trees:
        # CHECK WHAT is needed before process the main command, allows mods before analyses
        yield stree.strip()

def main():
    _main(sys.argv)

def _main(arguments):

    if len(arguments) > 1:
        subcommand = arguments[1]
        if subcommand == "version":
            from .. import __version__

            _version = __version__

            try:
                # If on a git repository and tags are available
                # Use a tag based code (e.g. 3.1.1b2-8-gb2d12f4)
                p = Popen(["git", "describe", "--tags"], stdout=PIPE, stderr=PIPE)
                out, err = p.communicate()
            except OSError as e:
                if e.errno == errno.ENOENT:
                    # Git not installed
                    pass
                else:
                    raise
            else:
                if p.returncode == 0:
                    _version += " (git-{})".format(bytes.decode(out).rstrip())
                else:
                    # If tags were not available
                    # Use a short hash for the current commit (e.g. b2d12f4)
                    p = Popen(["git", "rev-parse", "--short", "HEAD"], stdout=PIPE, stderr=PIPE)
                    out, err = p.communicate()

                    if p.returncode == 0:
                        _version += " (git-{})".format(bytes.decode(out).rstrip())

            _version += " Tools path: %s" %(TOOLSPATH)
            print(_version)
            return
        elif subcommand == "upgrade-external-tools":
            from . import ete_upgrade_tools
            del arguments[1]
            status = ete_upgrade_tools._main()
            sys.exit(status)
            
        elif subcommand == "build": 
            from . import ete_build
            del arguments[1]

            builtin_apps_path = None
            ete_path = which("ete4")

            if ete_path:
                builtin_apps_path = os.path.join(os.path.split(ete_path)[0], "ete3_apps/bin")
            ete_build._main(arguments, builtin_apps_path)
            
            return

    # CREATE REUSABLE PARSER OPTIONS

    # main args
    main_args_p = argparse.ArgumentParser(add_help=False)
    common.populate_main_args(main_args_p)
    # source tree args
    source_args_p = argparse.ArgumentParser(add_help=False)
    common.populate_source_args(source_args_p)
    # ref tree args
    ref_args_p = argparse.ArgumentParser(add_help=False)
    common.populate_ref_args(ref_args_p)
    # mod
    mod_args_p = argparse.ArgumentParser(add_help=False)
    ete_mod.populate_args(mod_args_p)
    # expand
    expand_args_p = argparse.ArgumentParser(add_help=False)
    ete_expand.populate_args(expand_args_p)
    # extract
    extract_args_p = argparse.ArgumentParser(add_help=False)
    ete_extract.populate_args(extract_args_p)
    # split
    split_args_p = argparse.ArgumentParser(add_help=False)
    ete_split.populate_args(split_args_p)
    
    # diff
    diff_args_p = argparse.ArgumentParser(add_help=False)
    ete_diff.populate_args(diff_args_p)


    # ADD SUBPROGRAM TO THE MAIN PARSER
    parser = argparse.ArgumentParser(description="",
                                     formatter_class=argparse.RawDescriptionHelpFormatter)
    subparser = parser.add_subparsers(title="AVAILABLE PROGRAMS")

    # - MOD -
    mod_args_pp = subparser.add_parser("mod", parents=[source_args_p, main_args_p, mod_args_p],
                                       description=ete_mod.DESC,
                                       formatter_class=argparse.RawDescriptionHelpFormatter)
    mod_args_pp.set_defaults(func=ete_mod.run)

    # - EXTRACT -
    extract_args_pp = subparser.add_parser("extract", parents=[source_args_p, main_args_p, extract_args_p],
                                       description=ete_extract.DESC,
                                       formatter_class=argparse.RawDescriptionHelpFormatter)
    extract_args_pp.set_defaults(func=ete_extract.run)


    # - ANNOTATE -
    annotate_args_p = subparser.add_parser("annotate", parents=[source_args_p, main_args_p],
                                       description=ete_annotate.DESC,
                                       formatter_class=argparse.RawDescriptionHelpFormatter)
    annotate_args_p.set_defaults(func=ete_annotate.run)
    ete_annotate.populate_args(annotate_args_p)


    # - COMPARE -
    compare_args_p = subparser.add_parser("compare", parents=[source_args_p, ref_args_p, main_args_p],
                                           description=ete_compare.DESC,
                                          formatter_class=argparse.RawDescriptionHelpFormatter)
    compare_args_p.set_defaults(func=ete_compare.run)
    ete_compare.populate_args(compare_args_p)

    # - VIEW -
    view_args_p = subparser.add_parser("view", parents=[source_args_p, main_args_p],
                                        description=ete_view.DESC,
                                       formatter_class=argparse.RawDescriptionHelpFormatter)
    view_args_p.set_defaults(func=ete_view.run)
    ete_view.populate_args(view_args_p)


    # - NCBIQUERY -
    ncbi_args_p = subparser.add_parser("ncbiquery", parents=[main_args_p],
                                       description=ete_ncbiquery.DESC)
    ncbi_args_p.set_defaults(func=ete_ncbiquery.run)
    ete_ncbiquery.populate_args(ncbi_args_p)

    # - GENERATE -
    generate_args_p = subparser.add_parser("generate", parents=[source_args_p, main_args_p],
                                           description=ete_generate.DESC,
                                           formatter_class=argparse.RawDescriptionHelpFormatter)

    generate_args_p.set_defaults(func=ete_generate.run)
    ete_generate.populate_args(generate_args_p)

    # - EVOL -
    evol_args_p = subparser.add_parser("evol", parents=[source_args_p, main_args_p],
                                       description=ete_evol.DESC)
    evol_args_p.set_defaults(func=ete_evol.run)
    ete_evol.populate_args(evol_args_p)

    # - MAPTREES -
    maptrees_args_p = subparser.add_parser("maptrees", parents=[source_args_p, ref_args_p, main_args_p],
                                       description=ete_maptrees.DESC)
    maptrees_args_p.set_defaults(func=ete_maptrees.run)
    ete_maptrees.populate_args(maptrees_args_p)
    
    # - DIFF -
    diff_args_p = subparser.add_parser("diff", parents=[source_args_p, ref_args_p, main_args_p],
                                           description=ete_diff.DESC,
                                          formatter_class=argparse.RawDescriptionHelpFormatter)
    diff_args_p.set_defaults(func=ete_diff.run)
    ete_diff.populate_args(diff_args_p)

    # - build -
    generate_args_p = subparser.add_parser("build")

    # - explore -
    explore_args_p = subparser.add_parser("explore", parents=[source_args_p, main_args_p],
                                        description=ete_explore.DESC,
                                       formatter_class=argparse.RawDescriptionHelpFormatter)
    explore_args_p.set_defaults(func=ete_explore.run)
    ete_explore.populate_args(explore_args_p)

    # - helpers -
    
    generate_args_p = subparser.add_parser("version")
    generate_args_p = subparser.add_parser("upgrade-external-tools")
    
    # ===================
    #  EXECUTE PROGRAM
    # ===================
    if len(arguments) == 1:
        parser.print_usage()
        return
    
    args = parser.parse_args(arguments[1:])
    LOG_LEVEL = args.verbosity
    if hasattr(args, "src_trees"):
        args.src_tree_iterator = tree_iterator(args)

    elif args.func==ete_ncbiquery.run and not getattr(args, "search", None):
        if not args.search and not sys.stdin.isatty():
            log.debug("Reading taxa from standard input...")
            args.search = sys.stdin

    # Call main program
    args.func(args)

if __name__=="__main__":
    main()<|MERGE_RESOLUTION|>--- conflicted
+++ resolved
@@ -54,11 +54,7 @@
 import argparse
 from . import (ete_split, ete_expand, ete_annotate, ete_ncbiquery, ete_view,
                ete_generate, ete_mod, ete_extract, ete_compare, ete_evol,
-<<<<<<< HEAD
-               ete_maptrees, ete_diff)
-=======
-               ete_maptrees, ete_explore)
->>>>>>> 655b0971
+               ete_maptrees, ete_diff, ete_explore)
 from . import common
 from .common import log
 from .utils import colorify, which
