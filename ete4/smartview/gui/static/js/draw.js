--- conflicted
+++ resolved
@@ -7,11 +7,7 @@
 import { colorize_tags } from "./tag.js";
 import { colorize_labels } from "./label.js";
 import { api } from "./api.js";
-<<<<<<< HEAD
 import { draw_pixi } from "./pixi.js";
-=======
-import { draw_msa } from "./pixi.js";
->>>>>>> 8ddd8a85
 
 export { update, draw_tree, draw, get_class_name, cartesian_shifted };
 
@@ -118,7 +114,6 @@
 function draw(element, items, tl, zoom, replace=true) {
     const g = create_svg_element("g");
 
-<<<<<<< HEAD
     const svg_items = items.filter(i => !i[0].includes("pixi-"));
     svg_items.forEach(item => g.appendChild(create_item(item, tl, zoom)));
     
@@ -126,15 +121,6 @@
     const pixi = draw_pixi(pixi_items, tl, zoom)
     const pixi_container = view.drawer.type === "rect" ? div_aligned : div_tree;
     replace_child(pixi_container.querySelector(".div_pixi"), pixi);
-=======
-    // SVG drawing engine
-    const svg_items = items.filter(i => i[0] !== "alignment");
-    svg_items.forEach(item => g.appendChild(create_item(item, tl, zoom)));
-
-    // PIXI.js drawing engine
-    const pixi_items = items.filter(i => i[0] === "alignment");
-    draw_msa(g, pixi_items, "aa", true, tl, zoom);
->>>>>>> 8ddd8a85
 
     put_nodes_in_background(g);
 
