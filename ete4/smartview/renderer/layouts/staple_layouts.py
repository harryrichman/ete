import matplotlib as mpl
import numpy as np

from ..treelayout import TreeLayout
from ..faces import TextFace, RectFace, ScaleFace
from ....treeview.svg_colors import random_color

from ...utils import InvalidUsage


__all__ = [ "LayoutBarplot" ]


def color_gradient(c1, c2, mix=0):
    """ Fade (linear interpolate) from color c1 (at mix=0) to c2 (mix=1) """
    # https://stackoverflow.com/questions/25668828/how-to-create-colour-gradient-in-python
    c1 = np.array(mpl.colors.to_rgb(c1))
    c2 = np.array(mpl.colors.to_rgb(c2))
    return mpl.colors.to_hex((1-mix)*c1 + mix*c2)


class LayoutPlot(TreeLayout):
    def __init__(self, name=None, width=200, size_prop=None, color_prop=None, 
            position="aligned", column=0, 
            color_gradient=None, color="red", colors=None,
            padding_x=10, scale=True, legend=True, active=True):
        super().__init__(name, 
                aligned_faces=True if position == "aligned" else False,
                legend=legend, active=active)

        self.width = width
        self.position = position
        self.column = column

        self.scale = scale
        self.padding_x = padding_x

        # if not (size_prop or color_prop):
            # raise InvalidUsage("Either size_prop or color_prop required")

        self.size_prop = size_prop
        self.color_prop = color_prop

        self.size_range = None
        self.color_range = None

        self.color = color
        self.colors = colors
        self.color_gradient = color_gradient
        if self.color_prop and not self.color_gradient:
            self.color_gradient = ("#FFF", self.color)

    def set_tree_style(self, tree, tree_style):
        super().set_tree_style(tree, tree_style)
        def update_vals(metric, node):
            p, minval, maxval, uniqvals = vals[metric]
            prop = node.props.get(p)
<<<<<<< HEAD
            try:
                prop = float(prop)
                if type(prop) in [int, float]:
                    vals[metric][1] = min(minval, prop)
                    vals[metric][2] = max(maxval, prop)
                elif prop is None:
                    return
                else:
                    uniqvals.add(prop)
            except:
                pass
=======
            if type(prop) in [int, float]:
                vals[metric][1] = min(minval, prop)
                vals[metric][2] = max(maxval, prop)
            elif prop is None or prop == "":
                return
            else:
                uniqvals.add(prop)
>>>>>>> 83ef54b9

        vals = { 
            "size": [ self.size_prop, 0, 0, set() ],    # min, max, unique
            "color":  [ self.color_prop,  0, 0, set() ] # min, max, unique
            }

        for node in tree.traverse():
            if self.size_prop:
                update_vals("size", node)

            if self.color_prop:
                update_vals("color", node)
                
        if self.size_prop:
            self.size_range = vals["size"][1:3]
<<<<<<< HEAD
            print(vals["size"][1:3])
=======


        if self.color_prop:
            unique = vals["color"][3]
            if len(unique):
                colors = self.colors or random_color(num=len(unique))
                if type(colors) == dict:
                    self.colors = colors.copy()
                else:
                    colors = list(colors)
                    self.colors = {}
                    for idx, value in enumerate(unique):
                        self.colors[value] = colors[idx % len(colors)]
                if self.legend:
                    tree_style.add_legend(title=self.name,
                            variable="discrete",
                            colormap=self.colors)
            else:
                self.color_range = vals["color"][1:3]
                if self.legend:
                    tree_style.add_legend(title=self.name, 
                            variable="continuous",
                            value_range=self.color_range,
                            color_range=self.color_gradient)
>>>>>>> 83ef54b9

    def get_size(self, node):
        if not self.size_prop:
            return self.width
        minval, maxval = self.size_range
        return float(node.props.get(self.size_prop, 0)) / float(maxval) * self.width
<<<<<<< HEAD
=======

    def get_color(self, node):
        if not self.color_prop:
            return self.color
        prop = node.props.get(self.color_prop)
        if prop is None:
            return None
        if self.color_range:
            minval, maxval = self.color_range
            return color_gradient(*self.color_gradient, (prop - minval) / maxval)
        else:
            return self.colors.get(prop)

    def get_legend(self):
        return self.legend
>>>>>>> 83ef54b9


class LayoutBarplot(LayoutPlot):
    def __init__(self, name=None, width=200, size_prop=None,
            color_prop=None, position="aligned", column=0, 
            color_gradient=None, color="red", colors=None,
            padding_x=10, scale=True, legend=True, active=True):

        name = name or f'Barplot_{size_prop}_{color_prop}'
        super().__init__(name=name, width=width, size_prop=size_prop,
                color_prop=color_prop, position=position, column=column,
                color_gradient=color_gradient, color=color, colors=colors,
                padding_x=padding_x, scale=scale, legend=legend, active=active)

    def set_tree_style(self, tree, tree_style):
        super().set_tree_style(tree, tree_style)
            
        if self.scale and self.size_range:
            scale = ScaleFace(width=self.width, scale_range=self.size_range, 
                    formatter='%.2f',
                    padding_x=self.padding_x, padding_y=2)
            text = TextFace(self.name, max_fsize=11, padding_x=self.padding_x)
            tree_style.aligned_panel_header.add_face(scale, column=self.column)
            tree_style.aligned_panel_header.add_face(text, column=self.column)

    def set_node_style(self, node):
        width = self.get_size(node)
        color = self.get_color(node)
        if width and color:
            tooltip = ""
            if node.name:
                tooltip += f'<b>{node.name}</b><br>'
            if self.size_prop:
                tooltip += f'<br>{self.size_prop}: {width}<br>'
            if self.color_prop:
                tooltip += f'<br>{self.color_prop}: {color}<br>'
            face = RectFace(width, None, color=color, 
                    tooltip=tooltip, padding_x=self.padding_x)
            node.add_face(face, position=self.position, column=self.column,
                    collapsed_only=not node.is_leaf())<|MERGE_RESOLUTION|>--- conflicted
+++ resolved
@@ -20,11 +20,11 @@
 
 
 class LayoutPlot(TreeLayout):
-    def __init__(self, name=None, width=200, size_prop=None, color_prop=None, 
-            position="aligned", column=0, 
+    def __init__(self, name=None, width=200, size_prop=None, color_prop=None,
+            position="aligned", column=0,
             color_gradient=None, color="red", colors=None,
             padding_x=10, scale=True, legend=True, active=True):
-        super().__init__(name, 
+        super().__init__(name,
                 aligned_faces=True if position == "aligned" else False,
                 legend=legend, active=active)
 
@@ -55,29 +55,15 @@
         def update_vals(metric, node):
             p, minval, maxval, uniqvals = vals[metric]
             prop = node.props.get(p)
-<<<<<<< HEAD
             try:
                 prop = float(prop)
-                if type(prop) in [int, float]:
-                    vals[metric][1] = min(minval, prop)
-                    vals[metric][2] = max(maxval, prop)
-                elif prop is None:
-                    return
-                else:
-                    uniqvals.add(prop)
-            except:
-                pass
-=======
-            if type(prop) in [int, float]:
                 vals[metric][1] = min(minval, prop)
                 vals[metric][2] = max(maxval, prop)
-            elif prop is None or prop == "":
+                uniqvals.add(prop)
+            except:
                 return
-            else:
-                uniqvals.add(prop)
->>>>>>> 83ef54b9
 
-        vals = { 
+        vals = {
             "size": [ self.size_prop, 0, 0, set() ],    # min, max, unique
             "color":  [ self.color_prop,  0, 0, set() ] # min, max, unique
             }
@@ -88,13 +74,9 @@
 
             if self.color_prop:
                 update_vals("color", node)
-                
+
         if self.size_prop:
             self.size_range = vals["size"][1:3]
-<<<<<<< HEAD
-            print(vals["size"][1:3])
-=======
-
 
         if self.color_prop:
             unique = vals["color"][3]
@@ -114,19 +96,16 @@
             else:
                 self.color_range = vals["color"][1:3]
                 if self.legend:
-                    tree_style.add_legend(title=self.name, 
+                    tree_style.add_legend(title=self.name,
                             variable="continuous",
                             value_range=self.color_range,
                             color_range=self.color_gradient)
->>>>>>> 83ef54b9
 
     def get_size(self, node):
         if not self.size_prop:
             return self.width
         minval, maxval = self.size_range
         return float(node.props.get(self.size_prop, 0)) / float(maxval) * self.width
-<<<<<<< HEAD
-=======
 
     def get_color(self, node):
         if not self.color_prop:
@@ -142,12 +121,11 @@
 
     def get_legend(self):
         return self.legend
->>>>>>> 83ef54b9
 
 
 class LayoutBarplot(LayoutPlot):
     def __init__(self, name=None, width=200, size_prop=None,
-            color_prop=None, position="aligned", column=0, 
+            color_prop=None, position="aligned", column=0,
             color_gradient=None, color="red", colors=None,
             padding_x=10, scale=True, legend=True, active=True):
 
@@ -159,9 +137,9 @@
 
     def set_tree_style(self, tree, tree_style):
         super().set_tree_style(tree, tree_style)
-            
+
         if self.scale and self.size_range:
-            scale = ScaleFace(width=self.width, scale_range=self.size_range, 
+            scale = ScaleFace(width=self.width, scale_range=self.size_range,
                     formatter='%.2f',
                     padding_x=self.padding_x, padding_y=2)
             text = TextFace(self.name, max_fsize=11, padding_x=self.padding_x)
@@ -179,7 +157,7 @@
                 tooltip += f'<br>{self.size_prop}: {width}<br>'
             if self.color_prop:
                 tooltip += f'<br>{self.color_prop}: {color}<br>'
-            face = RectFace(width, None, color=color, 
+            face = RectFace(width, None, color=color,
                     tooltip=tooltip, padding_x=self.padding_x)
             node.add_face(face, position=self.position, column=self.column,
                     collapsed_only=not node.is_leaf())