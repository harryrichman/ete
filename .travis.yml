language: python
sudo: false

python:
  - "2.7"
  - "3.4"
  - "3.5"

cache:
  directories:
  - test_tmp

install:
  - ./run_tests.sh --setup-only -sv "$TRAVIS_PYTHON_VERSION"
        
before_script:
  # Ensure tags are available on the cloned repository
  - git fetch --tags --depth=50
#  - mkdir -p ~/.etetoolkit/
#  - ete3 upgrade-external-tools --dir ~/.etetoolkit/ -v
  
script: 
  - ./run_tests.sh --test-only -sv "$TRAVIS_PYTHON_VERSION"
  #- coverage run -m ete3.test.test_api
  #- coverage run -a -m ete3.test.test_ete_evol   # too heavy for travis
  #- coverage run -a -m ete3.test.test_ete_build  # too heavy for travis
  
after_success:
  - coveralls
  
#The email defaults are too talkative while we're getting Travis working nicely.
notifications:
<<<<<<< HEAD
  email: false
=======
  email: false
  
branches:
  only:
    - develop
    - master
    - "3.0"
    - "2.3"
    - /^feature\/.+$/
    
>>>>>>> c3aadbc3
<|MERGE_RESOLUTION|>--- conflicted
+++ resolved
@@ -30,17 +30,10 @@
   
 #The email defaults are too talkative while we're getting Travis working nicely.
 notifications:
-<<<<<<< HEAD
-  email: false
-=======
   email: false
   
 branches:
   only:
-    - develop
     - master
     - "3.0"
-    - "2.3"
-    - /^feature\/.+$/
-    
->>>>>>> c3aadbc3
+    - "2.3"